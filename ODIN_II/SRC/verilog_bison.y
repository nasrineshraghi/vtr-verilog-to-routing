--- conflicted
+++ resolved
@@ -66,13 +66,8 @@
 %token vOUTPUT vPARAMETER vLOCALPARAM vPOSEDGE vREG vWIRE vXNOR vXOR vDEFPARAM voANDAND vNAND vNEGEDGE vNOR vNOT vOR vFOR
 %token voOROR voLTE voGTE voPAL voSLEFT voSRIGHT vo ASRIGHT voEQUAL voNOTEQUAL voCASEEQUAL
 %token voCASENOTEQUAL voXNOR voNAND voNOR vWHILE vINTEGER vCLOG2 vGENVAR
-<<<<<<< HEAD
 %token vPLUS_COLON vMINUS_COLON vSPECPARAM vDEASSIGN
-%token '?' ':' '|' '^' '&' '<' '>' '+' '-' '*' '/' '%' '(' ')' '{' '}' '[' ']'
-=======
-%token vPLUS_COLON vMINUS_COLON vSPECPARAM
 %token '?' ':' '|' '^' '&' '<' '>' '+' '-' '*' '/' '%' '(' ')' '{' '}' '[' ']' '~' '!' ';' '#' ',' '.' '@' '='
->>>>>>> ac08cded
 %token vNOT_SUPPORT 
 
 %right '?' ':'
