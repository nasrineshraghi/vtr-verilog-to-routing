--- conflicted
+++ resolved
@@ -32,17 +32,10 @@
 #include "read_route.h"
 
 static void process_route(ifstream &fp);
-<<<<<<< HEAD
 static void process_nodes(ifstream &fp, ClusterNetId inet);
 static void process_nets(ifstream &fp, ClusterNetId inet, string name, std::vector<std::string> input_tokens);
 static void process_global_blocks(ifstream &fp, ClusterNetId inet);
 static void format_coordinates(int &x, int &y, string coord);
-=======
-static void process_nodes(ifstream &fp, int inet);
-static void process_nets(ifstream &fp, int inet, string name, std::vector<std::string> input_tokens);
-static void process_global_blocks(ifstream &fp, int inet);
-static void format_coordinates(int &x, int &y, string coord, int net);
->>>>>>> de7e391a
 static void format_pin_info(string &pb_name, string & port_name, int & pb_pin_num, string input);
 static string format_name(string name);
 
