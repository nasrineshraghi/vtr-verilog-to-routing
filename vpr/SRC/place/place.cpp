--- conflicted
+++ resolved
@@ -1,3299 +1,3236 @@
-#include <cstdio>
-#include <cmath>
-#include <memory>
-#include <fstream>
-using namespace std;
-
-#include "vtr_assert.h"
-#include "vtr_log.h"
-#include "vtr_util.h"
-#include "vtr_random.h"
-#include "vtr_matrix.h"
-
-#include "vpr_types.h"
-#include "vpr_error.h"
-#include "vpr_utils.h"
-
-#include "globals.h"
-#include "place.h"
-#include "read_place.h"
-#include "draw.h"
-#include "place_and_route.h"
-#include "net_delay.h"
-#include "path_delay.h"
-#include "timing_place_lookup.h"
-#include "timing_place.h"
-#include "read_xml_arch_file.h"
-#include "echo_files.h"
-#include "vpr_utils.h"
-#include "place_macro.h"
-#include "histogram.h"
-#include "place_util.h"
-
-#include "PlacementDelayCalculator.h"
-#include "timing_util.h"
-#include "timing_info.h"
-#include "tatum/echo_writer.hpp"
-
-/************** Types and defines local to place.c ***************************/
-
-/* Cut off for incremental bounding box updates.                          *
- * 4 is fastest -- I checked.                                             */
-/* To turn off incremental bounding box updates, set this to a huge value */
-#define SMALL_NET 4
-
-/* This defines the error tolerance for floating points variables used in *
- * cost computation. 0.01 means that there is a 1% error tolerance.       */
-#define ERROR_TOL .01
-
-/* This defines the maximum number of swap attempts before invoking the   *
- * once-in-a-while placement legality check as well as floating point     *
- * variables round-offs check.                                            */
-#define MAX_MOVES_BEFORE_RECOMPUTE 50000
-
-/* The maximum number of tries when trying to place a carry chain at a    *
- * random location before trying exhaustive placement - find the fist     *
- * legal position and place it during initial placement.                  */
-#define MAX_NUM_TRIES_TO_PLACE_MACROS_RANDOMLY 4
-
-/* Flags for the states of the bounding box.                              *
- * Stored as char for memory efficiency.                                  */
-#define NOT_UPDATED_YET 'N'
-#define UPDATED_ONCE 'U'
-#define GOT_FROM_SCRATCH 'S'
-
-/* For comp_cost.  NORMAL means use the method that generates updateable  *
- * bounding boxes for speed.  CHECK means compute all bounding boxes from *
- * scratch using a very simple routine to allow checks of the other       *
- * costs.                                                                 */
-enum cost_methods {
-	NORMAL, CHECK
-};
-
-/* This is for the placement swap routines. A swap attempt could be       *
- * rejected, accepted or aborted (due to the limitations placed on the    *
- * carry chain support at this point).                                    */
-enum swap_result {
-	REJECTED, ACCEPTED, ABORTED
-};
-
-struct t_placer_statistics {
-	double av_cost, av_bb_cost, av_timing_cost,
-	       sum_of_squares, av_delay_cost;
-	int success_sum;
-};
-
-#define MAX_INV_TIMING_COST 1.e9
-/* Stops inverse timing cost from going to infinity with very lax timing constraints, 
-which avoids multiplying by a gigantic inverse_prev_timing_cost when auto-normalizing. 
-The exact value of this cost has relatively little impact, but should not be
-large enough to be on the order of timing costs for normal constraints. */
-
-/********************** Variables local to place.c ***************************/
-
-/* Cost of a net, and a temporary cost of a net used during move assessment. */
-//static float *net_cost = NULL, *temp_net_cost = NULL; /* [0..cluster_ctx.clb_nlist.nets().size()-1] */
-static vtr::vector_map<ClusterNetId, float> net_cost, temp_net_cost;
-
-static t_legal_pos **legal_pos = NULL; /* [0..device_ctx.num_block_types-1][0..type_tsize - 1] */
-static int *num_legal_pos = NULL; /* [0..num_legal_pos-1] */
-
-/* [0...cluster_ctx.clb_nlist.nets().size()-1]                                               *
- * A flag array to indicate whether the specific bounding box has been updated   *
- * in this particular swap or not. If it has been updated before, the code       *
- * must use the updated data, instead of the out-of-date data passed into the    *
- * subroutine, particularly used in try_swap(). The value NOT_UPDATED_YET        *
- * indicates that the net has not been updated before, UPDATED_ONCE indicated    *
- * that the net has been updated once, if it is going to be updated again, the   *
- * values from the previous update must be used. GOT_FROM_SCRATCH is only        *
- * applicable for nets larger than SMALL_NETS and it indicates that the          *
- * particular bounding box cannot be updated incrementally before, hence the     *
- * bounding box is got from scratch, so the bounding box would definitely be     *
- * right, DO NOT update again.                                                   */
-static vtr::vector_map<ClusterNetId, char> bb_updated_before;
-
-/* [0..cluster_ctx.clb_nlist.nets().size()-1][1..num_pins-1]. What is the value of the timing   */
-/* driven portion of the cost function. These arrays will be set to  */
-/* (criticality * delay) for each point to point connection. */
-static float **point_to_point_timing_cost = NULL;
-static float **temp_point_to_point_timing_cost = NULL;
-
-/* [0..cluster_ctx.clb_nlist.nets().size()-1][1..num_pins-1]. What is the value of the delay */
-/* for each connection in the circuit */
-static float **point_to_point_delay_cost = NULL;
-static float **temp_point_to_point_delay_cost = NULL;
-
-/* [0..cluster_ctx.clb_nlist.blocks().size()-1][0..pins_per_clb-1]. Indicates which pin on the net */
-/* this block corresponds to, this is only required during timing-driven */
-/* placement. It is used to allow us to update individual connections on */
-/* each net */
-static vtr::Matrix<int> net_pin_index;
-
-/* [0..cluster_ctx.clb_nlist.nets().size()-1].  Store the bounding box coordinates and the number of    *
- * blocks on each of a net's bounding box (to allow efficient updates),      *
- * respectively.                                                             */
-
-static vtr::vector_map<ClusterNetId, t_bb> bb_coords, bb_num_on_edges;
-
-/* Store the information on the blocks to be moved in a swap during     *
- * placement, in the form of array of structs instead of struct with    *
- * arrays for cache effifiency                                          *
- */
-static t_pl_blocks_to_be_moved blocks_affected;
-
-/* The arrays below are used to precompute the inverse of the average   *
- * number of tracks per channel between [subhigh] and [sublow].  Access *
- * them as chan?_place_cost_fac[subhigh][sublow].  They are used to     *
- * speed up the computation of the cost function that takes the length  *
- * of the net bounding box in each dimension, divided by the average    *
- * number of tracks in that direction; for other cost functions they    *
- * will never be used.                                                  *
- *           [0...device_ctx.ny][0...device_ctx.nx]                     */
-static float **chanx_place_cost_fac, **chany_place_cost_fac;
-
-/* The following arrays are used by the try_swap function for speed.   */
-/* [0...cluster_ctx.clb_nlist.nets().size()-1] */
-static vtr::vector_map<ClusterNetId, t_bb> ts_bb_coord_new, ts_bb_edge_new;
-static int *ts_nets_to_update = NULL;
-
-/* The pl_macros array stores all the carry chains placement macros.   *
- * [0...num_pl_macros-1]                                                  */
-static t_pl_macro * pl_macros = NULL;
-static int num_pl_macros;
-
-/* These file-scoped variables keep track of the number of swaps       *
- * rejected, accepted or aborted. The total number of swap attempts    *
- * is the sum of the three number.                                     */
-static int num_swap_rejected = 0;
-static int num_swap_accepted = 0;
-static int num_swap_aborted = 0;
-static int num_ts_called = 0;
-
-/* Expected crossing counts for nets with different #'s of pins.  From *
- * ICCAD 94 pp. 690 - 695 (with linear interpolation applied by me).   *
- * Multiplied to bounding box of a net to better estimate wire length  *
- * for higher fanout nets. Each entry is the correction factor for the *
- * fanout index-1                                                      */
-static const float cross_count[50] = { /* [0..49] */1.0, 1.0, 1.0, 1.0828, 1.1536, 1.2206, 1.2823, 1.3385, 1.3991, 1.4493, 1.4974,
-		1.5455, 1.5937, 1.6418, 1.6899, 1.7304, 1.7709, 1.8114, 1.8519, 1.8924,
-		1.9288, 1.9652, 2.0015, 2.0379, 2.0743, 2.1061, 2.1379, 2.1698, 2.2016,
-		2.2334, 2.2646, 2.2958, 2.3271, 2.3583, 2.3895, 2.4187, 2.4479, 2.4772,
-		2.5064, 2.5356, 2.5610, 2.5864, 2.6117, 2.6371, 2.6625, 2.6887, 2.7148,
-		2.7410, 2.7671, 2.7933 };
-
-/********************* Static subroutines local to place.c *******************/
-#ifdef VERBOSE
-	static void print_clb_placement(const char *fname);
-#endif
-
-static void alloc_and_load_placement_structs(
-		float place_cost_exp, t_placer_opts placer_opts,
-		t_direct_inf *directs, int num_directs);
-
-static void alloc_and_load_try_swap_structs();
-
-static void free_placement_structs(t_placer_opts placer_opts);
-
-static void alloc_and_load_for_fast_cost_update(float place_cost_exp);
-
-static void free_fast_cost_update(void);
-
-static void alloc_legal_placements();
-static void load_legal_placements();
-
-static void free_legal_placements();
-
-static int check_macro_can_be_placed(int imacro, int itype, int x, int y, int z);
-
-static int try_place_macro(int itype, int ipos, int imacro);
-
-static void initial_placement_pl_macros(int macros_max_num_tries, int * free_locations);
-
-static void initial_placement_blocks(int * free_locations, enum e_pad_loc_type pad_loc_type);
-static void initial_placement_location(int * free_locations, ClusterBlockId blk_id,
-		int *pipos, int *px, int *py, int *pz);
-
-static void initial_placement(enum e_pad_loc_type pad_loc_type,
-		const char *pad_loc_file);
-
-static float comp_bb_cost(enum cost_methods method);
-
-static int setup_blocks_affected(int b_from, int x_to, int y_to, int z_to);
-
-static int find_affected_blocks(int b_from, int x_to, int y_to, int z_to);
-
-static enum swap_result try_swap(float t, float *cost, float *bb_cost, float *timing_cost,
-		float rlim,
-        enum e_place_algorithm place_algorithm, float timing_tradeoff,
-		float inverse_prev_bb_cost, float inverse_prev_timing_cost,
-		float *delay_cost);
-
-static void check_place(float bb_cost, float timing_cost,
-		enum e_place_algorithm place_algorithm,
-		float delay_cost);
-
-static float starting_t(float *cost_ptr, float *bb_cost_ptr,
-		float *timing_cost_ptr,
-		t_annealing_sched annealing_sched, int max_moves, float rlim,
-		enum e_place_algorithm place_algorithm, float timing_tradeoff,
-		float inverse_prev_bb_cost, float inverse_prev_timing_cost,
-		float *delay_cost_ptr);
-
-static void update_t(float *t, float rlim, float success_rat,
-		t_annealing_sched annealing_sched);
-
-static void update_rlim(float *rlim, float success_rat);
-
-static int exit_crit(float t, float cost,
-		t_annealing_sched annealing_sched);
-
-static int count_connections(void);
-
-static double get_std_dev(int n, double sum_x_squared, double av_x);
-
-static float recompute_bb_cost(void);
-
-static float comp_td_point_to_point_delay(ClusterNetId net_id, int ipin);
-
-static void comp_td_point_to_point_delays();
-
-static void update_td_cost(void);
-
-static void comp_delta_td_cost(float *delta_timing, float *delta_delay);
-
-static void comp_td_costs(float *timing_cost, float *connection_delay_sum);
-
-static enum swap_result assess_swap(float delta_c, float t);
-
-static bool find_to(t_type_ptr type, float rlim, 
-		int x_from, int y_from, 
-		int *px_to, int *py_to, int *pz_to);
-static void find_to_location(t_type_ptr type, float rlim,
-		int x_from, int y_from, 
-		int *px_to, int *py_to, int *pz_to);
-
-static void get_non_updateable_bb(ClusterNetId net_id, t_bb *bb_coord_new);
-
-static void update_bb(ClusterNetId net_id, t_bb *bb_coord_new,
-		t_bb *bb_edge_new, int xold, int yold, int xnew, int ynew);
-		
-static int find_affected_nets(int *nets_to_update);
-
-static float get_net_cost(ClusterNetId net_id, t_bb *bb_ptr);
-
-static void get_bb_from_scratch(ClusterNetId net_id, t_bb *coords,
-		t_bb *num_on_edges);
-
-static double get_net_wirelength_estimate(ClusterNetId net_id, t_bb *bbptr);
-
-static void free_try_swap_arrays(void);
-
-static void outer_loop_recompute_criticalities(t_placer_opts placer_opts,
-	int num_connections, float crit_exponent, float bb_cost,
-	float * place_delay_value, float * timing_cost, float * delay_cost,
-	int * outer_crit_iter_count, float * inverse_prev_timing_cost,
-	float * inverse_prev_bb_cost,
-    const IntraLbPbPinLookup& pb_gpin_lookup,
-#ifdef ENABLE_CLASSIC_VPR_STA
-    t_slack* slacks,
-    t_timing_inf timing_inf,
-#endif
-    SetupTimingInfo& timing_info);
-
-static void placement_inner_loop(float t, float rlim, t_placer_opts placer_opts,
-	float inverse_prev_bb_cost, float inverse_prev_timing_cost, int move_lim,
-	float crit_exponent, int inner_recompute_limit,
-	t_placer_statistics *stats, float * cost, float * bb_cost, float * timing_cost,
-	float * delay_cost,
-#ifdef ENABLE_CLASSIC_VPR_STA
-    t_slack* slacks,
-    t_timing_inf timing_inf,
-#endif
-    const IntraLbPbPinLookup& pb_gpin_lookup,
-    SetupTimingInfo& timing_info);
-
-/*****************************************************************************/
-void try_place(t_placer_opts placer_opts,
-		t_annealing_sched annealing_sched,
-		t_chan_width_dist chan_width_dist, t_router_opts router_opts,
-		t_det_routing_arch *det_routing_arch, t_segment_inf * segment_inf,
-#ifdef ENABLE_CLASSIC_VPR_STA
-		t_timing_inf timing_inf, 
-#endif
-        t_direct_inf *directs, int num_directs) {
-
-	/* Does almost all the work of placing a circuit.  Width_fac gives the   *
-	 * width of the widest channel.  Place_cost_exp says what exponent the   *
-	 * width should be taken to when calculating costs.  This allows a       *
-	 * greater bias for anisotropic architectures.                           */
-
-	int tot_iter, move_lim, moves_since_cost_recompute, width_fac, num_connections,
-		outer_crit_iter_count, inner_recompute_limit;
-	unsigned int ipin;
-	float t, success_rat, rlim, cost, timing_cost, bb_cost, new_bb_cost, new_timing_cost,
-		delay_cost, new_delay_cost, place_delay_value, inverse_prev_bb_cost, inverse_prev_timing_cost,
-		oldt, crit_exponent,
-		first_rlim, final_rlim, inverse_delta_rlim;
-    tatum::TimingPathInfo critical_path;
-    float sTNS = NAN;
-    float sWNS = NAN;
-
-	double std_dev;
-	char msg[vtr::bufsize];
-	t_placer_statistics stats;
-#ifdef ENABLE_CLASSIC_VPR_STA
-	t_slack * slacks = NULL;
-#endif
-
-    auto& device_ctx = g_vpr_ctx.device();
-    auto& cluster_ctx = g_vpr_ctx.clustering();
-
-    std::shared_ptr<SetupTimingInfo> timing_info;
-    std::shared_ptr<PlacementDelayCalculator> placement_delay_calc;
-
-	/* Allocated here because it goes into timing critical code where each memory allocation is expensive */
-    IntraLbPbPinLookup pb_gpin_lookup(device_ctx.block_types, device_ctx.num_block_types);
-
-
-	/* init file scope variables */
-	num_swap_rejected = 0;
-	num_swap_accepted = 0;
-	num_swap_aborted = 0;
-	num_ts_called = 0;
-
-	if (placer_opts.place_algorithm == PATH_TIMING_DRIVEN_PLACE
-			|| placer_opts.enable_timing_computations) {
-		/*do this before the initial placement to avoid messing up the initial placement */
-		alloc_lookups_and_criticalities(chan_width_dist, router_opts, det_routing_arch, segment_inf, directs, num_directs);
-
-#ifdef ENABLE_CLASSIC_VPR_STA
-        slacks = alloc_and_load_timing_graph(timing_inf);
-#endif
-	}
-
-<<<<<<< HEAD
-    //We are careful to resize the block_locs after building the delta-delay 
-    // lookups (since they change the block locations)
-    place_ctx.block_locs.clear();
-    place_ctx.block_locs.resize((int) cluster_ctx.clb_nlist.blocks().size());
-
-=======
->>>>>>> de7e391a
-	width_fac = placer_opts.place_chan_width;
-
-	init_chan(width_fac, chan_width_dist);
-
-	alloc_and_load_placement_structs(placer_opts.place_cost_exp, placer_opts,
-			directs, num_directs);
-
-	initial_placement(placer_opts.pad_loc_type, placer_opts.pad_loc_file.c_str());
-	init_draw_coords((float) width_fac);
-
-
-
-
-	/* Gets initial cost and loads bounding boxes. */
-
-	if (placer_opts.place_algorithm == PATH_TIMING_DRIVEN_PLACE || placer_opts.enable_timing_computations) {
-		bb_cost = comp_bb_cost(NORMAL);
-
-		crit_exponent = placer_opts.td_place_exp_first; /*this will be modified when rlim starts to change */
-
-		num_connections = count_connections();
-		vtr::printf_info("\n");
-		vtr::printf_info("There are %d point to point connections in this circuit.\n", num_connections);
-		vtr::printf_info("\n");
-
-		place_delay_value = 0;
-
-        //Update the point-to-point delays from the initial placement
-        comp_td_point_to_point_delays();
-
-        /*
-         * Initialize timing analysis
-         */
-        auto& atom_ctx = g_vpr_ctx.atom();
-        placement_delay_calc = std::make_shared<PlacementDelayCalculator>(atom_ctx.nlist, atom_ctx.lookup, point_to_point_delay_cost);
-        timing_info = make_setup_timing_info(placement_delay_calc);
-
-        timing_info->update();
-        timing_info->set_warn_unconstrained(false); //Don't warn again about unconstrained nodes again during placement
-
-        //Initial slack estimates
-        load_criticalities(*timing_info, crit_exponent, pb_gpin_lookup);
-
-        critical_path = timing_info->least_slack_critical_path();
-
-        //Write out the initial timing echo file
-        if(isEchoFileEnabled(E_ECHO_INITIAL_PLACEMENT_TIMING_GRAPH)) {
-            auto& timing_ctx = g_vpr_ctx.timing();
-
-            tatum::write_echo(getEchoFileName(E_ECHO_INITIAL_PLACEMENT_TIMING_GRAPH),
-                    *timing_ctx.graph, *timing_ctx.constraints, *placement_delay_calc, timing_info->analyzer());
-        }
-
-#ifdef ENABLE_CLASSIC_VPR_STA
-        load_timing_graph_net_delays(point_to_point_delay_cost);
-		do_timing_analysis(slacks, timing_inf, false, true);
-
-        float cpd_diff_ns = std::abs(get_critical_path_delay() - 1e9*critical_path.delay());
-        if(cpd_diff_ns > ERROR_TOL) {
-            print_classic_cpds();
-            print_tatum_cpds(timing_info->critical_paths());
-
-            vpr_throw(VPR_ERROR_TIMING, __FILE__, __LINE__, "Classic VPR and Tatum critical paths do not match (%g and %g respectively)", get_critical_path_delay(), 1e9*critical_path.delay());
-        }
-#endif
-
-		/*now we can properly compute costs  */
-		comp_td_costs(&timing_cost, &delay_cost); /*also updates values in point_to_point_delay_cost */
-
-		if (getEchoEnabled()) {
-#ifdef ENABLE_CLASSIC_VPR_STA
-			if(isEchoFileEnabled(E_ECHO_INITIAL_PLACEMENT_SLACK))
-				print_slack(slacks->slack, false, getEchoFileName(E_ECHO_INITIAL_PLACEMENT_SLACK));
-			if(isEchoFileEnabled(E_ECHO_INITIAL_PLACEMENT_CRITICALITY))
-				print_criticality(slacks, getEchoFileName(E_ECHO_INITIAL_PLACEMENT_CRITICALITY));
-#endif
-		}
-		outer_crit_iter_count = 1;
-
-		inverse_prev_timing_cost = 1 / timing_cost;
-		inverse_prev_bb_cost = 1 / bb_cost;
-		cost = 1; /*our new cost function uses normalized values of           */
-		/*bb_cost and timing_cost, the value of cost will be reset  */
-		/*to 1 at each temperature when *_TIMING_DRIVEN_PLACE is true */
-	} else { /*BOUNDING_BOX_PLACE */
-		cost = bb_cost = comp_bb_cost(NORMAL);
-		timing_cost = 0;
-		delay_cost = 0;
-		place_delay_value = 0;
-		outer_crit_iter_count = 0;
-		num_connections = 0;
-		crit_exponent = 0;
-
-		inverse_prev_timing_cost = 0; /*inverses not used */
-		inverse_prev_bb_cost = 0;
-	}
-
-
-    //Initial pacement statistics
-    vtr::printf_info("Initial placement cost: %g bb_cost: %g td_cost: %g delay_cost: %g\n",
-            cost, bb_cost, timing_cost, delay_cost);
-	if (placer_opts.place_algorithm == PATH_TIMING_DRIVEN_PLACE) {
-        vtr::printf_info("Initial placement estimated Critical Path Delay (CPD): %g ns\n", 
-                1e9*critical_path.delay());
-        vtr::printf_info("Initial placement estimated setup Total Negative Slack (sTNS): %g ns\n", 
-                1e9*timing_info->setup_total_negative_slack());
-        vtr::printf_info("Initial placement estimated setup Worst Negative Slack (sWNS): %g ns\n", 
-                1e9*timing_info->setup_worst_negative_slack());
-        vtr::printf_info("\n");
-
-        vtr::printf_info("Initial placement estimated setup slack histogram:\n");
-        print_histogram(create_setup_slack_histogram(*timing_info->setup_analyzer()));
-    }
-    vtr::printf_info("\n");
-
-    //Sanity check that initial placement is legal
-    check_place(bb_cost, timing_cost, placer_opts.place_algorithm, delay_cost);
-
-	move_lim = (int) (annealing_sched.inner_num * pow(cluster_ctx.clb_nlist.blocks().size(), 1.3333));
-
-	if (placer_opts.inner_loop_recompute_divider != 0) {
-		inner_recompute_limit = (int) 
-			(0.5 + (float) move_lim	/ (float) placer_opts.inner_loop_recompute_divider);
-    } else {
-		/*don't do an inner recompute */
-		inner_recompute_limit = move_lim + 1;
-    }
-
-	/* Sometimes I want to run the router with a random placement.  Avoid *
-	 * using 0 moves to stop division by 0 and 0 length vector problems,  *
-	 * by setting move_lim to 1 (which is still too small to do any       *
-	 * significant optimization).                                         */
-
-	if (move_lim <= 0)
-		move_lim = 1;
-
-	rlim = (float) max(device_ctx.nx + 1, device_ctx.ny + 1);
-
-	first_rlim = rlim; /*used in timing-driven placement for exponent computation */
-	final_rlim = 1;
-	inverse_delta_rlim = 1 / (first_rlim - final_rlim);
-
-	t = starting_t(&cost, &bb_cost, &timing_cost,
-			annealing_sched, move_lim, rlim,
-			placer_opts.place_algorithm, placer_opts.timing_tradeoff,
-			inverse_prev_bb_cost, inverse_prev_timing_cost, &delay_cost);
-
-	tot_iter = 0;
-	moves_since_cost_recompute = 0;
-
-
-    //Table header
-	vtr::printf_info("%7s "
-                     "%7s %10s %10s %10s "
-                     "%10s %7s %10s %8s "
-                     "%7s %7s %7s %6s "
-                     "%9s %6s\n",
-                     "-------", 
-                     "-------", "----------", "----------", "----------", 
-                     "----------", "-------", "----------", "--------", 
-                     "-------", "-------", "-------", "------", 
-                     "---------", "------");
-	vtr::printf_info("%7s "
-                     "%7s %10s %10s %10s "
-                     "%10s %7s %10s %8s "
-                     "%7s %7s %7s %6s "
-                     "%9s %6s\n",
-                     "T",
-                     "Cost", "Av BB Cost", "Av TD Cost", "Av Tot Del",
-                     "P to P Del", "CPD", "sTNS", "sWNS", 
-                     "Ac Rate", "Std Dev", "R limit", "Exp",
-                     "Tot Moves", "Alpha");
-	vtr::printf_info("%7s "
-                     "%7s %10s %10s %10s "
-                     "%10s %7s %10s %8s "
-                     "%7s %7s %7s %6s "
-                     "%9s %6s\n",
-                     "-------", 
-                     "-------", "----------", "----------", "----------", 
-                     "----------", "-------", "----------", "--------", 
-                     "-------", "-------", "-------", "------", 
-                     "---------", "------");
-
-	sprintf(msg, "Initial Placement.  Cost: %g  BB Cost: %g  TD Cost %g  Delay Cost: %g \t Channel Factor: %d", 
-		cost, bb_cost, timing_cost, delay_cost, width_fac);
-	update_screen(ScreenUpdatePriority::MAJOR, msg, PLACEMENT, timing_info);
-
-
-	/* Outer loop of the simmulated annealing begins */
-	while (exit_crit(t, cost, annealing_sched) == 0) {
-
-		if (placer_opts.place_algorithm == PATH_TIMING_DRIVEN_PLACE) {
-			cost = 1;
-		}
-
-		outer_loop_recompute_criticalities(placer_opts, num_connections,
-			crit_exponent, bb_cost, &place_delay_value, &timing_cost, &delay_cost,
-			&outer_crit_iter_count, &inverse_prev_timing_cost, &inverse_prev_bb_cost,
-            pb_gpin_lookup,
-#ifdef ENABLE_CLASSIC_VPR_STA
-            slacks,
-            timing_inf,
-#endif
-            *timing_info);
-
-		placement_inner_loop(t, rlim, placer_opts, inverse_prev_bb_cost, inverse_prev_timing_cost, 
-			move_lim, crit_exponent, inner_recompute_limit, &stats, 
-			&cost, &bb_cost, &timing_cost, &delay_cost,
-#ifdef ENABLE_CLASSIC_VPR_STA
-            slacks,
-            timing_inf,
-#endif
-            pb_gpin_lookup,
-            *timing_info);
-
-		/* Lines below prevent too much round-off error from accumulating *
-		 * in the cost over many iterations.  This round-off can lead to  *
-		 * error checks failing because the cost is different from what   *
-		 * you get when you recompute from scratch.                       */
-
-		moves_since_cost_recompute += move_lim;
-		if (moves_since_cost_recompute > MAX_MOVES_BEFORE_RECOMPUTE) {
-			new_bb_cost = recompute_bb_cost();
-			if (fabs(new_bb_cost - bb_cost) > bb_cost * ERROR_TOL) {
-				vpr_throw(VPR_ERROR_PLACE, __FILE__, __LINE__,
-						"in try_place: new_bb_cost = %g, old bb_cost = %g\n", 
-						new_bb_cost, bb_cost);
-			}
-			bb_cost = new_bb_cost;
-
-			if (placer_opts.place_algorithm == PATH_TIMING_DRIVEN_PLACE) {
-				comp_td_costs(&new_timing_cost, &new_delay_cost);
-				if (fabs(new_timing_cost - timing_cost) > timing_cost * ERROR_TOL) {
-					vpr_throw(VPR_ERROR_PLACE, __FILE__, __LINE__,
-							"in try_place: new_timing_cost = %g, old timing_cost = %g, ERROR_TOL = %g\n",
-							new_timing_cost, timing_cost, ERROR_TOL);
-				}
-				if (fabs(new_delay_cost - delay_cost) > delay_cost * ERROR_TOL) {
-					vpr_throw(VPR_ERROR_PLACE, __FILE__, __LINE__,
-							"in try_place: new_delay_cost = %g, old delay_cost = %g, ERROR_TOL = %g\n",
-							new_delay_cost, delay_cost, ERROR_TOL);
-				}
-				timing_cost = new_timing_cost;
-			}
-
-			if (placer_opts.place_algorithm == BOUNDING_BOX_PLACE) {
-				cost = new_bb_cost;
-			}
-			moves_since_cost_recompute = 0;
-		}
-
-		tot_iter += move_lim;
-		success_rat = ((float) stats.success_sum) / move_lim;
-		if (stats.success_sum == 0) {
-			stats.av_cost = cost;
-			stats.av_bb_cost = bb_cost;
-			stats.av_timing_cost = timing_cost;
-			stats.av_delay_cost = delay_cost;
-		} else {
-			stats.av_cost /= stats.success_sum;
-			stats.av_bb_cost /= stats.success_sum;
-			stats.av_timing_cost /= stats.success_sum;
-			stats.av_delay_cost /= stats.success_sum;
-		}
-		std_dev = get_std_dev(stats.success_sum, stats.sum_of_squares, stats.av_cost);
-
-		oldt = t; /* for finding and printing alpha. */
-		update_t(&t, rlim, success_rat, annealing_sched);
-
-        if (placer_opts.place_algorithm == PATH_TIMING_DRIVEN_PLACE) {
-            critical_path = timing_info->least_slack_critical_path();
-            sTNS = timing_info->setup_total_negative_slack();
-            sWNS = timing_info->setup_worst_negative_slack(); 
-        }
-
-        vtr::printf_info("%7.3f "
-                         "%7.4f %10.4f %-10.5g %-10.5g "
-                         "%-10.5g %7.3f % 10.3g % 8.3f "
-                         "%7.4f %7.4f %7.4f %6.3f"
-                         "%9d %6.3f\n",
-                         oldt, 
-                         stats.av_cost, stats.av_bb_cost, stats.av_timing_cost, stats.av_delay_cost, 
-                         place_delay_value, 1e9*critical_path.delay(), 1e9*sTNS, 1e9*sWNS,  
-                         success_rat, std_dev, rlim, crit_exponent, 
-                         tot_iter, t / oldt);
-
-#ifdef ENABLE_CLASSIC_VPR_STA
-        if (placer_opts.place_algorithm == PATH_TIMING_DRIVEN_PLACE) {
-            float cpd_diff_ns = std::abs(get_critical_path_delay() - 1e9*critical_path.delay());
-            if(cpd_diff_ns > ERROR_TOL) {
-                print_classic_cpds();
-                print_tatum_cpds(timing_info->critical_paths());
-
-                vpr_throw(VPR_ERROR_TIMING, __FILE__, __LINE__, "Classic VPR and Tatum critical paths do not match (%g and %g respectively)", get_critical_path_delay(), 1e9*critical_path.delay());
-            }
-        }
-#endif
-
-		sprintf(msg, "Cost: %g  BB Cost %g  TD Cost %g  Temperature: %g",
-				cost, bb_cost, timing_cost, t);
-		update_screen(ScreenUpdatePriority::MINOR, msg, PLACEMENT, timing_info);
-		update_rlim(&rlim, success_rat);
-
-		if (placer_opts.place_algorithm == PATH_TIMING_DRIVEN_PLACE) {
-			crit_exponent = (1 - (rlim - final_rlim) * inverse_delta_rlim)
-					* (placer_opts.td_place_exp_last - placer_opts.td_place_exp_first)
-					+ placer_opts.td_place_exp_first;
-		}
-#ifdef VERBOSE
-		if (getEchoEnabled()) {
-			print_clb_placement("first_iteration_clb_placement.echo");
-		}
-#endif
-	}
-	/* Outer loop of the simmulated annealing ends */
-
-
-	outer_loop_recompute_criticalities(placer_opts, num_connections,
-			crit_exponent, bb_cost, &place_delay_value, &timing_cost, &delay_cost,
-			&outer_crit_iter_count, &inverse_prev_timing_cost, &inverse_prev_bb_cost,
-            pb_gpin_lookup,
-#ifdef ENABLE_CLASSIC_VPR_STA
-            slacks,
-            timing_inf,
-#endif
-            *timing_info);
-
-	t = 0; /* freeze out */
-
-	/* Run inner loop again with temperature = 0 so as to accept only swaps
-	 * which reduce the cost of the placement */
-	placement_inner_loop(t, rlim, placer_opts, inverse_prev_bb_cost, inverse_prev_timing_cost, 
-			move_lim, crit_exponent, inner_recompute_limit, &stats, 
-			&cost, &bb_cost, &timing_cost, &delay_cost,
-#ifdef ENABLE_CLASSIC_VPR_STA
-            slacks,
-            timing_inf,
-#endif
-            pb_gpin_lookup,
-            *timing_info);
-
-	tot_iter += move_lim;
-	success_rat = ((float) stats.success_sum) / move_lim;
-	if (stats.success_sum == 0) {
-		stats.av_cost = cost;
-		stats.av_bb_cost = bb_cost;
-		stats.av_delay_cost = delay_cost;
-		stats.av_timing_cost = timing_cost;
-	} else {
-		stats.av_cost /= stats.success_sum;
-		stats.av_bb_cost /= stats.success_sum;
-		stats.av_delay_cost /= stats.success_sum;
-		stats.av_timing_cost /= stats.success_sum;
-	}
-
-	std_dev = get_std_dev(stats.success_sum, stats.sum_of_squares, stats.av_cost);
-
-	if (placer_opts.place_algorithm == PATH_TIMING_DRIVEN_PLACE) {
-        critical_path = timing_info->least_slack_critical_path();
-        sTNS = timing_info->setup_total_negative_slack();
-        sWNS = timing_info->setup_worst_negative_slack();
-    }
-
-    vtr::printf_info("%7.3f "
-                     "%7.4f %10.4f %-10.5g %-10.5g "
-                     "%-10.5g %7.3f % 10.3g % 8.3f "
-                     "%7.4f %7.4f %7.4f %6.3f"
-                     "%9d %6.3f\n",
-                      t, 
-                      stats.av_cost, stats.av_bb_cost, stats.av_timing_cost, stats.av_delay_cost, 
-                      place_delay_value, 1e9*critical_path.delay(), 1e9*sTNS, 1e9*sWNS,
-                      success_rat, std_dev, rlim, crit_exponent,
-                      tot_iter, 0.);
-
-	// TODO:  
-	// 1. print a message about number of aborted moves.
-	// 2. add some subroutine hierarchy!  Too big!
-
-#ifdef VERBOSE
-	if (getEchoEnabled() && isEchoFileEnabled(E_ECHO_END_CLB_PLACEMENT)) {
-		print_clb_placement(getEchoFileName(E_ECHO_END_CLB_PLACEMENT));
-	}
-#endif
-
-	check_place(bb_cost, timing_cost, placer_opts.place_algorithm, delay_cost);
-
-    //Some stats
-    vtr::printf_info("\n");
-    vtr::printf_info("Swaps called: %d\n", num_ts_called);
-
-	if (placer_opts.enable_timing_computations
-			&& placer_opts.place_algorithm == BOUNDING_BOX_PLACE) {
-		/*need this done since the timing data has not been kept up to date*
-		 *in bounding_box mode */
-		for (auto net_id : cluster_ctx.clb_nlist.nets()) {
-			for (ipin = 1; ipin < cluster_ctx.clb_nlist.net_pins(net_id).size(); ipin++)
-				set_timing_place_crit(net_id, ipin, 0); /*dummy crit values */
-		}
-		comp_td_costs(&timing_cost, &delay_cost); /*computes point_to_point_delay_cost */
-	}
-
-	if (placer_opts.place_algorithm == PATH_TIMING_DRIVEN_PLACE
-			|| placer_opts.enable_timing_computations) {
-
-        //Final timing estimate
-        VTR_ASSERT(timing_info);
-        timing_info->update(); //Tatum
-		critical_path = timing_info->least_slack_critical_path();
-
-        if(isEchoFileEnabled(E_ECHO_FINAL_PLACEMENT_TIMING_GRAPH)) {
-            auto& timing_ctx = g_vpr_ctx.timing();
-
-            tatum::write_echo(getEchoFileName(E_ECHO_FINAL_PLACEMENT_TIMING_GRAPH),
-                    *timing_ctx.graph, *timing_ctx.constraints, *placement_delay_calc, timing_info->analyzer());
-        }
-
-#ifdef ENABLE_CLASSIC_VPR_STA
-        //Old VPR analyzer
-        load_timing_graph_net_delays(point_to_point_delay_cost);
-		do_timing_analysis(slacks, timing_inf, false, true);
-#endif
-
-
-		/* Print critical path delay. */
-		vtr::printf_info("\n");
-		vtr::printf_info("Placement estimated critical path delay: %g ns", 
-                1e9*critical_path.delay(), get_critical_path_delay());
-#ifdef ENABLE_CLASSIC_VPR_STA
-		vtr::printf_info(" (classic VPR STA %g ns)", get_critical_path_delay());
-#endif
-        vtr::printf("\n");
-        vtr::printf_info("Placement estimated setup Total Negative Slack (sTNS): %g ns\n", 
-                1e9*timing_info->setup_total_negative_slack());
-        vtr::printf_info("Placement estimated setup Worst Negative Slack (sWNS): %g ns\n", 
-                1e9*timing_info->setup_worst_negative_slack());
-        vtr::printf_info("\n");
-
-        vtr::printf_info("Placement estimated setup slack histogram:\n");
-        print_histogram(create_setup_slack_histogram(*timing_info->setup_analyzer()));
-        vtr::printf_info("\n");
-
-#ifdef ENABLE_CLASSIC_VPR_STA
-        float cpd_diff_ns = std::abs(get_critical_path_delay() - 1e9*critical_path.delay());
-        if(cpd_diff_ns > ERROR_TOL) {
-            print_classic_cpds();
-            print_tatum_cpds(timing_info->critical_paths());
-
-            vpr_throw(VPR_ERROR_TIMING, __FILE__, __LINE__, "Classic VPR and Tatum critical paths do not match (%g and %g respectively)", get_critical_path_delay(), 1e9*critical_path.delay());
-        }
-#endif
-	}
-
-	sprintf(msg, "Placement. Cost: %g  bb_cost: %g td_cost: %g Channel Factor: %d",
-			cost, bb_cost, timing_cost, width_fac);
-	vtr::printf_info("Placement cost: %g, bb_cost: %g, td_cost: %g, delay_cost: %g\n", 
-			cost, bb_cost, timing_cost, delay_cost);
-	update_screen(ScreenUpdatePriority::MAJOR, msg, PLACEMENT, timing_info);
-	 
-	// Print out swap statistics
-	size_t total_swap_attempts = num_swap_rejected + num_swap_accepted + num_swap_aborted;
-    VTR_ASSERT(total_swap_attempts > 0);
-
-    size_t num_swap_print_digits = ceil(log10(total_swap_attempts));
-	float reject_rate = (float) num_swap_rejected / total_swap_attempts;
-	float accept_rate = (float) num_swap_accepted / total_swap_attempts;
-	float abort_rate = (float) num_swap_aborted / total_swap_attempts;
-	vtr::printf_info("Placement total # of swap attempts: %*d\n", num_swap_print_digits, total_swap_attempts);
-	vtr::printf_info("\tSwaps accepted: %*d (%4.1f %%)\n", num_swap_print_digits, num_swap_accepted, 100*accept_rate);
-	vtr::printf_info("\tSwaps rejected: %*d (%4.1f %%)\n", num_swap_print_digits, num_swap_rejected, 100*reject_rate);
-	vtr::printf_info("\tSwaps aborted : %*d (%4.1f %%)\n", num_swap_print_digits, num_swap_aborted, 100*abort_rate);
-	
-
-	vtr::printf_info("Total moves attempted: %d.0\n", tot_iter);
-
-	free_placement_structs(placer_opts);
-	if (placer_opts.place_algorithm == PATH_TIMING_DRIVEN_PLACE
-			|| placer_opts.enable_timing_computations) {
-
-#ifdef ENABLE_CLASSIC_VPR_STA
-        free_timing_graph(slacks);
-#endif
-
-		free_lookups_and_criticalities();
-	}
-
-	free_try_swap_arrays();
-}
-
-/* Function to recompute the criticalities before the inner loop of the annealing */
-static void outer_loop_recompute_criticalities(t_placer_opts placer_opts,
-	int num_connections, float crit_exponent, float bb_cost,
-	float * place_delay_value, float * timing_cost, float * delay_cost,
-	int * outer_crit_iter_count, float * inverse_prev_timing_cost,
-	float * inverse_prev_bb_cost, 
-    const IntraLbPbPinLookup& pb_gpin_lookup,
-#ifdef ENABLE_CLASSIC_VPR_STA
-    t_slack* slacks,
-    t_timing_inf timing_inf,
-#endif
-    SetupTimingInfo& timing_info) {
-
-	if (placer_opts.place_algorithm != PATH_TIMING_DRIVEN_PLACE)
-		return;
-
-	/*at each temperature change we update these values to be used     */
-	/*for normalizing the tradeoff between timing and wirelength (bb)  */
-	if (*outer_crit_iter_count >= placer_opts.recompute_crit_iter
-			|| placer_opts.inner_loop_recompute_divider != 0) {
-#ifdef VERBOSE
-		vtr::printf_info("Outer loop recompute criticalities\n");
-#endif
-        num_connections = std::max(num_connections, 1); //Avoid division by zero
-        VTR_ASSERT(num_connections > 0);
-
-		*place_delay_value = (*delay_cost) / num_connections;
-
-        //Per-temperature timing update
-        timing_info.update();
-		load_criticalities(timing_info, crit_exponent, pb_gpin_lookup);
-
-#ifdef ENABLE_CLASSIC_VPR_STA
-        load_timing_graph_net_delays(point_to_point_delay_cost);
-		do_timing_analysis(slacks, timing_inf, false, true);
-#endif
-
-		/*recompute costs from scratch, based on new criticalities */
-		comp_td_costs(timing_cost, delay_cost);
-		*outer_crit_iter_count = 0;
-	}
-	(*outer_crit_iter_count)++;
-
-	/*at each temperature change we update these values to be used     */
-	/*for normalizing the tradeoff between timing and wirelength (bb)  */
-*inverse_prev_bb_cost = 1 / bb_cost;
-/*Prevent inverse timing cost from going to infinity */
-*inverse_prev_timing_cost = min(1 / (*timing_cost), (float)MAX_INV_TIMING_COST);
-}
-
-/* Function which contains the inner loop of the simulated annealing */
-static void placement_inner_loop(float t, float rlim, t_placer_opts placer_opts,
-	float inverse_prev_bb_cost, float inverse_prev_timing_cost, int move_lim,
-	float crit_exponent, int inner_recompute_limit,
-	t_placer_statistics *stats, float * cost, float * bb_cost, float * timing_cost,
-	float * delay_cost,
-#ifdef ENABLE_CLASSIC_VPR_STA
-	t_slack* slacks,
-	t_timing_inf timing_inf,
-#endif
-	const IntraLbPbPinLookup& pb_gpin_lookup,
-	SetupTimingInfo& timing_info) {
-
-	int inner_crit_iter_count, inner_iter;
-	int swap_result;
-
-	stats->av_cost = 0.;
-	stats->av_bb_cost = 0.;
-	stats->av_delay_cost = 0.;
-	stats->av_timing_cost = 0.;
-	stats->sum_of_squares = 0.;
-	stats->success_sum = 0;
-
-	inner_crit_iter_count = 1;
-
-	/* Inner loop begins */
-	for (inner_iter = 0; inner_iter < move_lim; inner_iter++) {
-		swap_result = try_swap(t, cost, bb_cost, timing_cost, rlim,
-			placer_opts.place_algorithm, placer_opts.timing_tradeoff,
-			inverse_prev_bb_cost, inverse_prev_timing_cost, delay_cost);
-
-		if (swap_result == ACCEPTED) {
-			/* Move was accepted.  Update statistics that are useful for the annealing schedule. */
-			stats->success_sum++;
-			stats->av_cost += *cost;
-			stats->av_bb_cost += *bb_cost;
-			stats->av_timing_cost += *timing_cost;
-			stats->av_delay_cost += *delay_cost;
-			stats->sum_of_squares += (*cost) * (*cost);
-			num_swap_accepted++;
-		}
-		else if (swap_result == ABORTED) {
-			num_swap_aborted++;
-		}
-		else { // swap_result == REJECTED
-			num_swap_rejected++;
-		}
-
-
-		if (placer_opts.place_algorithm == PATH_TIMING_DRIVEN_PLACE) {
-
-			/* Do we want to re-timing analyze the circuit to get updated slack and criticality values?
-			 * We do this only once in a while, since it is expensive.
-			 */
-			if (inner_crit_iter_count >= inner_recompute_limit
-				&& inner_iter != move_lim - 1) { /*on last iteration don't recompute */
-
-				inner_crit_iter_count = 0;
-#ifdef VERBOSE
-				vtr::printf("Inner loop recompute criticalities\n");
-#endif
-				/* Using the delays in net_delay, do a timing analysis to update slacks and
-				 * criticalities; then update the timing cost since it will change.
-				 */
-				 //Inner loop timing update
-				timing_info.update();
-				load_criticalities(timing_info, crit_exponent, pb_gpin_lookup);
-
-#ifdef ENABLE_CLASSIC_VPR_STA
-				load_timing_graph_net_delays(point_to_point_delay_cost);
-				do_timing_analysis(slacks, timing_inf, false, true);
-#endif
-
-				comp_td_costs(timing_cost, delay_cost);
-			}
-			inner_crit_iter_count++;
-		}
-#ifdef VERBOSE
-		vtr::printf("t = %g  cost = %g   bb_cost = %g timing_cost = %g move = %d dmax = %g\n",
-			t, *cost, *bb_cost, *timing_cost, inner_iter, *delay_cost);
-		if (fabs((*bb_cost) - comp_bb_cost(CHECK)) > (*bb_cost) * ERROR_TOL)
-			vpr_throw(VPR_ERROR_PLACE, __FILE__, __LINE__,
-				"fabs((*bb_cost) - comp_bb_cost(CHECK)) > (*bb_cost) * ERROR_TOL");
-#endif
-	}
-	/* Inner loop ends */
-}
-
-/*only count non-global connections */
-static int count_connections() {
-	
-	int count = 0;
-
-	auto& cluster_ctx = g_vpr_ctx.clustering();
-	for (auto net_id : cluster_ctx.clb_nlist.nets()) {
-		if (cluster_ctx.clb_nlist.net_global(net_id))
-			continue;
-
-		count += cluster_ctx.clb_nlist.net_sinks(net_id).size();
-	}
-
-	return (count);
-}
-
-static double get_std_dev(int n, double sum_x_squared, double av_x) {
-
-	/* Returns the standard deviation of data set x.  There are n sample points, *
-	 * sum_x_squared is the summation over n of x^2 and av_x is the average x.   *
-	 * All operations are done in double precision, since round off error can be *
-	 * a problem in the initial temp. std_dev calculation for big circuits.      */
-
-	double std_dev;
-
-	if (n <= 1)
-		std_dev = 0.;
-	else
-		std_dev = (sum_x_squared - n * av_x * av_x) / (double) (n - 1);
-
-	if (std_dev > 0.) /* Very small variances sometimes round negative */
-		std_dev = sqrt(std_dev);
-	else
-		std_dev = 0.;
-
-	return (std_dev);
-}
-
-static void update_rlim(float *rlim, float success_rat) {
-
-	/* Update the range limited to keep acceptance prob. near 0.44.  Use *
-	 * a floating point rlim to allow gradual transitions at low temps.  */
-
-	float upper_lim;
-    auto& device_ctx = g_vpr_ctx.device();
-
-	*rlim = (*rlim) * (1. - 0.44 + success_rat);
-	upper_lim = max(device_ctx.nx + 1, device_ctx.ny + 1);
-	*rlim = min(*rlim, upper_lim);
-	*rlim = max(*rlim, (float)1.);
-}
-
-/* Update the temperature according to the annealing schedule selected. */
-static void update_t(float *t, float rlim, float success_rat,
-		t_annealing_sched annealing_sched) {
-
-	/*  float fac; */
-
-	if (annealing_sched.type == USER_SCHED) {
-		*t = annealing_sched.alpha_t * (*t);
-	} else { /* AUTO_SCHED */
-		if (success_rat > 0.96) {
-			*t = (*t) * 0.5;
-		} else if (success_rat > 0.8) {
-			*t = (*t) * 0.9;
-		} else if (success_rat > 0.15 || rlim > 1.) {
-			*t = (*t) * 0.95;
-		} else {
-			*t = (*t) * 0.8;
-		}
-	}
-}
-
-static int exit_crit(float t, float cost,
-		t_annealing_sched annealing_sched) {
-
-	/* Return 1 when the exit criterion is met.                        */
-
-	if (annealing_sched.type == USER_SCHED) {
-		if (t < annealing_sched.exit_t) {
-			return (1);
-		} else {
-			return (0);
-		}
-	}
-
-    auto& cluster_ctx = g_vpr_ctx.clustering();
-
-	/* Automatic annealing schedule */
-    float t_exit = 0.005 * cost / cluster_ctx.clb_nlist.nets().size();
-
-    if (t < t_exit) {
-		return (1);
-    } else if (std::isnan(t_exit)) {
-        //May get nan if there are no nets
-        return (1);
-	} else {
-		return (0);
-	}
-}
-
-static float starting_t(float *cost_ptr, float *bb_cost_ptr,
-		float *timing_cost_ptr,
-		t_annealing_sched annealing_sched, int max_moves, float rlim,
-		enum e_place_algorithm place_algorithm, float timing_tradeoff,
-		float inverse_prev_bb_cost, float inverse_prev_timing_cost,
-		float *delay_cost_ptr) {
-
-	/* Finds the starting temperature (hot condition).              */
-
-	int i, num_accepted, move_lim, swap_result;
-	double std_dev, av, sum_of_squares; /* Double important to avoid round off */
-
-	if (annealing_sched.type == USER_SCHED)
-		return (annealing_sched.init_t);
-
-    auto& cluster_ctx = g_vpr_ctx.clustering();
-
-	move_lim = min(max_moves, (int) cluster_ctx.clb_nlist.blocks().size());
-
-	num_accepted = 0;
-	av = 0.;
-	sum_of_squares = 0.;
-
-	/* Try one move per block.  Set t high so essentially all accepted. */
-
-	for (i = 0; i < move_lim; i++) {
-		swap_result = try_swap(HUGE_POSITIVE_FLOAT, cost_ptr, bb_cost_ptr, timing_cost_ptr, rlim,
-				place_algorithm, timing_tradeoff,
-				inverse_prev_bb_cost, inverse_prev_timing_cost, delay_cost_ptr);
-		
-		if (swap_result == ACCEPTED) {
-			num_accepted++;
-			av += *cost_ptr;
-			sum_of_squares += *cost_ptr * (*cost_ptr);
-			num_swap_accepted++;
-		} else if (swap_result == ABORTED) {
-			num_swap_aborted++;
-		} else {
-			num_swap_rejected++;
-		}
-	}
-
-	if (num_accepted != 0)
-		av /= num_accepted;
-	else
-		av = 0.;
-
-	std_dev = get_std_dev(num_accepted, sum_of_squares, av);
-
-	if (num_accepted != move_lim) {
-		vtr::printf_warning(__FILE__, __LINE__, 
-				"Starting t: %d of %d configurations accepted.\n", num_accepted, move_lim);
-	}
-
-#ifdef VERBOSE
-	vtr::printf_info("std_dev: %g, average cost: %g, starting temp: %g\n", std_dev, av, 20. * std_dev);
-#endif
-
-	/* Set the initial temperature to 20 times the standard of deviation */
-	/* so that the initial temperature adjusts according to the circuit */
-	return (20. * std_dev);
-}
-
-
-static int setup_blocks_affected(int b_from, int x_to, int y_to, int z_to) {
-
-	/* Find all the blocks affected when b_from is swapped with b_to. 
-	 * Returns abort_swap.                  */
-
-	int imoved_blk, imacro;
-	int x_from, y_from, z_from, b_to;
-	int abort_swap = false;
-
-    auto& place_ctx = g_vpr_ctx.mutable_placement();
-
-	x_from = place_ctx.block_locs[b_from].x;
-	y_from = place_ctx.block_locs[b_from].y;
-	z_from = place_ctx.block_locs[b_from].z;
-
-	b_to = place_ctx.grid_blocks[x_to][y_to].blocks[z_to];
-
-	// Check whether the to_location is empty
-	if (b_to == EMPTY_BLOCK) {
-
-		// Swap the block, dont swap the nets yet
-		place_ctx.block_locs[b_from].x = x_to;
-		place_ctx.block_locs[b_from].y = y_to;
-		place_ctx.block_locs[b_from].z = z_to;
-
-		// Sets up the blocks moved
-		imoved_blk = blocks_affected.num_moved_blocks;
-		blocks_affected.moved_blocks[imoved_blk].block_num = b_from;
-		blocks_affected.moved_blocks[imoved_blk].xold = x_from;
-		blocks_affected.moved_blocks[imoved_blk].xnew = x_to;
-		blocks_affected.moved_blocks[imoved_blk].yold = y_from;
-		blocks_affected.moved_blocks[imoved_blk].ynew = y_to;
-		blocks_affected.moved_blocks[imoved_blk].zold = z_from;
-		blocks_affected.moved_blocks[imoved_blk].znew = z_to;
-		blocks_affected.moved_blocks[imoved_blk].swapped_to_was_empty = true;
-		blocks_affected.moved_blocks[imoved_blk].swapped_from_is_empty = true;
-		blocks_affected.num_moved_blocks ++;
-				
-	} else if (b_to != INVALID_BLOCK ) {
-
-		// Does not allow a swap with a macro yet
-		get_imacro_from_iblk(&imacro, b_to, pl_macros, num_pl_macros);
-		if (imacro != -1) {
-			abort_swap = true;
-			return (abort_swap);
-		}
-
-		// Swap the block, dont swap the nets yet
-		place_ctx.block_locs[b_to].x = x_from;
-		place_ctx.block_locs[b_to].y = y_from;
-		place_ctx.block_locs[b_to].z = z_from;
-
-		place_ctx.block_locs[b_from].x = x_to;
-		place_ctx.block_locs[b_from].y = y_to;
-		place_ctx.block_locs[b_from].z = z_to;
-		
-		// Sets up the blocks moved
-		imoved_blk = blocks_affected.num_moved_blocks;
-		blocks_affected.moved_blocks[imoved_blk].block_num = b_from;
-		blocks_affected.moved_blocks[imoved_blk].xold = x_from;
-		blocks_affected.moved_blocks[imoved_blk].xnew = x_to;
-		blocks_affected.moved_blocks[imoved_blk].yold = y_from;
-		blocks_affected.moved_blocks[imoved_blk].ynew = y_to;
-		blocks_affected.moved_blocks[imoved_blk].zold = z_from;
-		blocks_affected.moved_blocks[imoved_blk].znew = z_to;
-		blocks_affected.moved_blocks[imoved_blk].swapped_to_was_empty = false;
-		blocks_affected.moved_blocks[imoved_blk].swapped_from_is_empty = false;
-		blocks_affected.num_moved_blocks ++;
-				
-		imoved_blk = blocks_affected.num_moved_blocks;
-		blocks_affected.moved_blocks[imoved_blk].block_num = b_to;
-		blocks_affected.moved_blocks[imoved_blk].xold = x_to;
-		blocks_affected.moved_blocks[imoved_blk].xnew = x_from;
-		blocks_affected.moved_blocks[imoved_blk].yold = y_to;
-		blocks_affected.moved_blocks[imoved_blk].ynew = y_from;
-		blocks_affected.moved_blocks[imoved_blk].zold = z_to;
-		blocks_affected.moved_blocks[imoved_blk].znew = z_from;
-		blocks_affected.moved_blocks[imoved_blk].swapped_to_was_empty = false;
-		blocks_affected.moved_blocks[imoved_blk].swapped_from_is_empty = false;
-		blocks_affected.num_moved_blocks ++;
-
-	} // Finish swapping the blocks and setting up blocks_affected
-			
-	return (abort_swap);
-
-}
-
-static int find_affected_blocks(int b_from, int x_to, int y_to, int z_to) {
-
-	/* Finds and set ups the affected_blocks array. 
-	 * Returns abort_swap. */
-
-	int imacro, imember;
-	int x_swap_offset, y_swap_offset, z_swap_offset, x_from, y_from, z_from;
-	int curr_b_from, curr_x_from, curr_y_from, curr_z_from, curr_x_to, curr_y_to, curr_z_to;
-	int abort_swap = false;
-
-    auto& place_ctx = g_vpr_ctx.placement();
-    auto& device_ctx = g_vpr_ctx.device();
-	
-	x_from = place_ctx.block_locs[b_from].x;
-	y_from = place_ctx.block_locs[b_from].y;
-	z_from = place_ctx.block_locs[b_from].z;
-
-	get_imacro_from_iblk(&imacro, b_from, pl_macros, num_pl_macros);
-	if ( imacro != -1) {
-		// b_from is part of a macro, I need to swap the whole macro
-		
-		// Record down the relative position of the swap
-		x_swap_offset = x_to - x_from;
-		y_swap_offset = y_to - y_from;
-		z_swap_offset = z_to - z_from;
-		
-		for (imember = 0; imember < pl_macros[imacro].num_blocks && abort_swap == false; imember++) {
-
-			// Gets the new from and to info for every block in the macro
-			// cannot use the old from and to info
-			curr_b_from = pl_macros[imacro].members[imember].blk_index;
-			
-			curr_x_from = place_ctx.block_locs[curr_b_from].x;
-			curr_y_from = place_ctx.block_locs[curr_b_from].y;
-			curr_z_from = place_ctx.block_locs[curr_b_from].z;
-
-			curr_x_to = curr_x_from + x_swap_offset;
-			curr_y_to = curr_y_from + y_swap_offset;
-			curr_z_to = curr_z_from + z_swap_offset;
-			
-			// Make sure that the swap_to location is still on the chip
-			if (curr_x_to < 1 || curr_x_to > device_ctx.nx || curr_y_to < 1 || curr_y_to > device_ctx.ny || curr_z_to < 0) {
-				abort_swap = true;
-			} else {
-				abort_swap = setup_blocks_affected(curr_b_from, curr_x_to, curr_y_to, curr_z_to);
-			}
-		} // Finish going through all the blocks in the macro
-
-	} else { 
-		// This is not a macro - I could use the from and to info from before
-		abort_swap = setup_blocks_affected(b_from, x_to, y_to, z_to);
-
-	} // Finish handling cases for blocks in macro and otherwise
-
-	return (abort_swap);
-
-}
-
-static enum swap_result try_swap(float t, float *cost, float *bb_cost, float *timing_cost,
-		float rlim,
-		enum e_place_algorithm place_algorithm, float timing_tradeoff,
-		float inverse_prev_bb_cost, float inverse_prev_timing_cost,
-		float *delay_cost) {
-
-	/* Picks some block and moves it to another spot.  If this spot is   *
-	 * occupied, switch the blocks.  Assess the change in cost function  *
-	 * and accept or reject the move.  If rejected, return 0.  If        *
-	 * accepted return 1.  Pass back the new value of the cost function. * 
-	 * rlim is the range limiter.                                        */
-
-	enum swap_result keep_switch;
-	int b_from, x_from, y_from, z_from, x_to, y_to, z_to;
-	ClusterBlockId bnum;
-	ClusterNetId net_id;
-	int num_nets_affected;
-	float delta_c, bb_delta_c, timing_delta_c, delay_delta_c;
-	int iblk, iblk_pin, inet_affected;
-	int abort_swap = false;
-
-    auto& cluster_ctx = g_vpr_ctx.clustering();
-    auto& place_ctx = g_vpr_ctx.mutable_placement();
-
-	num_ts_called ++;
-
-    if((int) cluster_ctx.clb_nlist.blocks().size() == 0) {
-        //Empty netlist, no valid swap possible
-        return ABORTED;
-    }
-
-	/* I'm using negative values of temp_net_cost as a flag, so DO NOT   *
-	 * use cost functions that can go negative.                          */
-
-	delta_c = 0; /* Change in cost due to this swap. */
-	bb_delta_c = 0;
-	timing_delta_c = 0;
-	delay_delta_c = 0.0;
-	
-	/* Pick a random block to be swapped with another random block    */
-	b_from = vtr::irand((int) cluster_ctx.clb_nlist.blocks().size() - 1);
-
-	/* If the pins are fixed we never move them from their initial    *
-	 * random locations.  The code below could be made more efficient *
-	 * by using the fact that pins appear first in the block list,    *
-	 * but this shouldn't cause any significant slowdown and won't be *
-	 * broken if I ever change the parser so that the pins aren't     *
-	 * necessarily at the start of the block list.                    */
-	while (place_ctx.block_locs[b_from].is_fixed == true) {
-		b_from = vtr::irand((int) cluster_ctx.clb_nlist.blocks().size() - 1);
-	}
-
-	x_from = place_ctx.block_locs[b_from].x;
-	y_from = place_ctx.block_locs[b_from].y;
-	z_from = place_ctx.block_locs[b_from].z;
-
-	if (!find_to(cluster_ctx.clb_nlist.block_type((ClusterBlockId)b_from), rlim, x_from, y_from, &x_to, &y_to, &z_to))
-		return REJECTED;
-
-#if 0
-	int b_to = device_ctx.grid[x_to][y_to].blocks[z_to];
-	vtr::printf_info( "swap [%d][%d][%d] %s \"%s\" <=> [%d][%d][%d] %s \"%s\"\n",
-		x_from, y_from, z_from, device_ctx.grid[x_from][y_from].type->name, b_from != -1 ? place_ctx.block_locs[b_from].name : "",
-		x_to, y_to, z_to, device_ctx.grid[x_to][y_to].type->name, b_to != -1 ? place_ctx.block_locs[b_to].name : "");
-#endif
-
-	/* Make the switch in order to make computing the new bounding *
-	 * box simpler.  If the cost increase is too high, switch them *
-	 * back.  (place_ctx.block_locs data structures switched, clbs not switched   *
-	 * until success of move is determined.)                       *
-	 * Also check that whether those are the only 2 blocks         *
-	 * to be moved - check for carry chains and other placement    *
-	 * macros.                                                     */
-	
-	/* Check whether the from_block is part of a macro first.      *
-	 * If it is, the whole macro has to be moved. Calculate the    *
-	 * x, y, z offsets of the swap to maintain relative placements *
-	 * of the blocks. Abort the swap if the to_block is part of a  *
-	 * macro (not supported yet).                                  */
-	
-	abort_swap = find_affected_blocks(b_from, x_to, y_to, z_to);
-
-	if (abort_swap == false) {
-
-		// Find all the nets affected by this swap
-		num_nets_affected = find_affected_nets(ts_nets_to_update);
-
-		/* Go through all the pins in all the blocks moved and update the bounding boxes.  *
-		 * Do not update the net cost here since it should only be updated once per net,   *
-		 * not once per pin                                                                */
-		for (iblk = 0; iblk < blocks_affected.num_moved_blocks; iblk++) {
-			bnum = (ClusterBlockId)blocks_affected.moved_blocks[iblk].block_num;
-
-			/* Go through all the pins in the moved block */
-			for (iblk_pin = 0; iblk_pin < cluster_ctx.clb_nlist.block_type(bnum)->num_pins; iblk_pin++) {
-				net_id = cluster_ctx.clb_nlist.block_net(bnum, iblk_pin);
-				if (net_id == ClusterNetId::INVALID())
-					continue;
-				if (cluster_ctx.clb_nlist.net_global(net_id))
-					continue;
-			
-				if (cluster_ctx.clb_nlist.net_sinks(net_id).size() < SMALL_NET) {
-					if(bb_updated_before[net_id] == NOT_UPDATED_YET)
-						/* Brute force bounding box recomputation, once only for speed. */
-						get_non_updateable_bb(net_id, &ts_bb_coord_new[net_id]);
-				} else {
-					update_bb(net_id, &ts_bb_coord_new[net_id],
-							&ts_bb_edge_new[net_id], 
-							blocks_affected.moved_blocks[iblk].xold + cluster_ctx.clb_nlist.block_type(bnum)->pin_width[iblk_pin],
-							blocks_affected.moved_blocks[iblk].yold + cluster_ctx.clb_nlist.block_type(bnum)->pin_height[iblk_pin],
-							blocks_affected.moved_blocks[iblk].xnew + cluster_ctx.clb_nlist.block_type(bnum)->pin_width[iblk_pin],
-							blocks_affected.moved_blocks[iblk].ynew + cluster_ctx.clb_nlist.block_type(bnum)->pin_height[iblk_pin]);
-				}
-			}
-		}
-			
-		/* Now update the cost function. The cost is only updated once for every net  *
-		 * May have to do major optimizations here later.                             */
-		for (inet_affected = 0; inet_affected < num_nets_affected; inet_affected++) {
-			net_id = (ClusterNetId)ts_nets_to_update[inet_affected];
-
-			temp_net_cost[net_id] = get_net_cost(net_id, &ts_bb_coord_new[net_id]);
-			bb_delta_c += temp_net_cost[net_id] - net_cost[net_id];
-		}
-
-		if (place_algorithm == PATH_TIMING_DRIVEN_PLACE) {
-			/*in this case we redefine delta_c as a combination of timing and bb.  *
-			 *additionally, we normalize all values, therefore delta_c is in       *
-			 *relation to 1*/
-
-			comp_delta_td_cost(&timing_delta_c, &delay_delta_c);
-
-			delta_c = (1 - timing_tradeoff) * bb_delta_c * inverse_prev_bb_cost
-					+ timing_tradeoff * timing_delta_c * inverse_prev_timing_cost;
-		} else {
-			delta_c = bb_delta_c;
-		}
-
-		/* 1 -> move accepted, 0 -> rejected. */
-		keep_switch = assess_swap(delta_c, t);
-		
-		if (keep_switch == ACCEPTED) {
-			*cost = *cost + delta_c;
-			*bb_cost = *bb_cost + bb_delta_c;
-	
-			if (place_algorithm == PATH_TIMING_DRIVEN_PLACE) {
-				/*update the point_to_point_timing_cost and point_to_point_delay_cost 
-				 * values from the temporary values */
-				*timing_cost = *timing_cost + timing_delta_c;
-				*delay_cost = *delay_cost + delay_delta_c;
-
-				update_td_cost();
-			}
-
-			/* update net cost functions and reset flags. */
-			for (inet_affected = 0; inet_affected < num_nets_affected; inet_affected++) {
-				net_id = (ClusterNetId)ts_nets_to_update[inet_affected];
-
-				bb_coords[net_id] = ts_bb_coord_new[net_id];
-				if (cluster_ctx.clb_nlist.net_sinks(net_id).size() >= SMALL_NET)
-					bb_num_on_edges[net_id] = ts_bb_edge_new[net_id];
-			
-				net_cost[net_id] = temp_net_cost[net_id];
-
-				/* negative temp_net_cost value is acting as a flag. */
-				temp_net_cost[net_id] =	-1;
-				bb_updated_before[net_id] = NOT_UPDATED_YET;
-			}
-
-			/* Update clb data structures since we kept the move. */
-			/* Swap physical location */
-			for (iblk = 0; iblk < blocks_affected.num_moved_blocks; iblk++) {
-
-				x_to = blocks_affected.moved_blocks[iblk].xnew;
-				y_to = blocks_affected.moved_blocks[iblk].ynew;
-				z_to = blocks_affected.moved_blocks[iblk].znew;
-
-				x_from = blocks_affected.moved_blocks[iblk].xold;
-				y_from = blocks_affected.moved_blocks[iblk].yold;
-				z_from = blocks_affected.moved_blocks[iblk].zold;
-
-				b_from = blocks_affected.moved_blocks[iblk].block_num;
-
-
-				place_ctx.grid_blocks[x_to][y_to].blocks[z_to] = b_from;
-
-				if (blocks_affected.moved_blocks[iblk].swapped_to_was_empty) {
-					place_ctx.grid_blocks[x_to][y_to].usage++;
-				}
-				if (blocks_affected.moved_blocks[iblk].swapped_from_is_empty) {
-					place_ctx.grid_blocks[x_from][y_from].usage--;
-					place_ctx.grid_blocks[x_from][y_from].blocks[z_from] = EMPTY_BLOCK;
-				}
-			
-			} // Finish updating clb for all blocks
-
-		} else { /* Move was rejected.  */
-
-			/* Reset the net cost function flags first. */
-			for (inet_affected = 0; inet_affected < num_nets_affected; inet_affected++) {
-				net_id = (ClusterNetId)ts_nets_to_update[inet_affected];
-				temp_net_cost[net_id] = -1;
-				bb_updated_before[net_id] = NOT_UPDATED_YET;
-			}
-
-			/* Restore the place_ctx.block_locs data structures to their state before the move. */
-			for (iblk = 0; iblk < blocks_affected.num_moved_blocks; iblk++) {
-				b_from = blocks_affected.moved_blocks[iblk].block_num;
-
-				place_ctx.block_locs[b_from].x = blocks_affected.moved_blocks[iblk].xold;
-				place_ctx.block_locs[b_from].y = blocks_affected.moved_blocks[iblk].yold;
-				place_ctx.block_locs[b_from].z = blocks_affected.moved_blocks[iblk].zold;
-			}
-		}
-
-		/* Resets the num_moved_blocks, but do not free blocks_moved array. Defensive Coding */
-		blocks_affected.num_moved_blocks = 0;
-
-		//check_place(*bb_cost, *timing_cost, place_algorithm, *delay_cost);
-
-		return (keep_switch);
-	} else {
-
-		/* Restore the place_ctx.block_locs data structures to their state before the move. */
-		for (iblk = 0; iblk < blocks_affected.num_moved_blocks; iblk++) {
-			b_from = blocks_affected.moved_blocks[iblk].block_num;
-
-			place_ctx.block_locs[b_from].x = blocks_affected.moved_blocks[iblk].xold;
-			place_ctx.block_locs[b_from].y = blocks_affected.moved_blocks[iblk].yold;
-			place_ctx.block_locs[b_from].z = blocks_affected.moved_blocks[iblk].zold;
-		}
-
-		/* Resets the num_moved_blocks, but do not free blocks_moved array. Defensive Coding */
-		blocks_affected.num_moved_blocks = 0;
-		
-		return ABORTED;
-	}
-}
-
-/* Puts a list of all the nets that are changed by the swap into          *
-* nets_to_update.  Returns the number of affected nets.                  */
-static int find_affected_nets(int *nets_to_update) {
-	int iblk, iblk_pin, num_affected_nets;
-	ClusterBlockId bnum;
-	ClusterNetId net_id;
-    auto& cluster_ctx = g_vpr_ctx.clustering();
-
-	num_affected_nets = 0;
-	/* Go through all the blocks moved */
-	for (iblk = 0; iblk < blocks_affected.num_moved_blocks; iblk++) {
-		bnum = (ClusterBlockId)blocks_affected.moved_blocks[iblk].block_num;
-
-		/* Go through all the pins in the moved block */
-		for (iblk_pin = 0; iblk_pin < cluster_ctx.clb_nlist.block_type(bnum)->num_pins; iblk_pin++) {
-			/* Updates the pins_to_nets array, set to -1 if   *
-			 * that pin is not connected to any net or it is a  *
-			 * global pin that does not need to be updated      */
-			net_id = cluster_ctx.clb_nlist.block_net(bnum, iblk_pin);
-			if (net_id == ClusterNetId::INVALID())
-				continue;
-			if (cluster_ctx.clb_nlist.net_global(net_id))
-				continue;
-			
-			if (temp_net_cost[net_id] < 0.) { 
-				/* Net not marked yet. */
-				nets_to_update[num_affected_nets] = (size_t)net_id;
-				num_affected_nets++;
-
-				/* Flag to say we've marked this net. */
-				temp_net_cost[net_id] = 1.;
-			}
-		}
-	}
-	return num_affected_nets;
-}
-
-static bool find_to(t_type_ptr type, float rlim, 
-		int x_from, int y_from, 
-		int *px_to, int *py_to, int *pz_to) {
-
-	/* Returns the point to which I want to swap, properly range limited. 
-	 * rlim must always be between 1 and device_ctx.nx (inclusive) for this routine  
-	 * to work.  Assumes that a column only contains blocks of the same type.
-	 */
-
-	int rlx, rly, min_x, max_x, min_y, max_y;
-	int num_tries;
-	int active_area;
-	bool is_legal;
-	int itype;
-
-    auto& device_ctx = g_vpr_ctx.device();
-    auto& place_ctx = g_vpr_ctx.placement();
-
-	VTR_ASSERT(type == device_ctx.grid[x_from][y_from].type);
-
-	rlx = (int)min((float)device_ctx.nx + 1, rlim); 
-	rly = (int)min((float)device_ctx.ny + 1, rlim); /* Added rly for aspect_ratio != 1 case. */
-	active_area = 4 * rlx * rly;
-
-	min_x = max(0, x_from - rlx);
-	max_x = min(device_ctx.nx + 1, x_from + rlx);
-	min_y = max(0, y_from - rly);
-	max_y = min(device_ctx.ny + 1, y_from + rly);
-
-	if (rlx < 1 || rlx > device_ctx.nx + 1) {
-		vpr_throw(VPR_ERROR_PLACE, __FILE__, __LINE__,"in find_to: rlx = %d\n", rlx);
-	}
-
-	num_tries = 0;
-	itype = type->index;
-
-	do { /* Until legal */
-		is_legal = true;
-
-		/* Limit the number of tries when searching for an alternative position */
-		if(num_tries >= 2 * min(active_area / (type->width * type->height), num_legal_pos[itype]) + 10) {
-			/* Tried randomly searching for a suitable position */
-			return false;
-		} else {
-			num_tries++;
-		}
-
-		find_to_location(type, rlim, x_from, y_from, 
-				px_to, py_to, pz_to);
-		
-		if((x_from == *px_to) && (y_from == *py_to)) {
-			is_legal = false;
-		} else if(*px_to > max_x || *px_to < min_x || *py_to > max_y || *py_to < min_y) {
-			is_legal = false;
-		} else if(device_ctx.grid[*px_to][*py_to].type != device_ctx.grid[x_from][y_from].type) {
-			is_legal = false;
-		} else {
-			/* Find z_to and test to validate that the "to" block is *not* fixed */
-			*pz_to = 0;
-			if (device_ctx.grid[*px_to][*py_to].type->capacity > 1) {
-				*pz_to = vtr::irand(device_ctx.grid[*px_to][*py_to].type->capacity - 1);
-			}
-			int b_to = place_ctx.grid_blocks[*px_to][*py_to].blocks[*pz_to];
-			if ((b_to != EMPTY_BLOCK) && (place_ctx.block_locs[b_to].is_fixed == true)) {
-				is_legal = false;
-			}
-		}
-
-		VTR_ASSERT(*px_to >= 0 && *px_to < int(device_ctx.grid.width()));
-		VTR_ASSERT(*py_to >= 0 && *py_to < int(device_ctx.grid.height()));
-	} while (is_legal == false);
-
-	if (*px_to < 0 || *px_to > device_ctx.nx + 1 || *py_to < 0 || *py_to > device_ctx.ny + 1) {
-		vpr_throw(VPR_ERROR_PLACE, __FILE__, __LINE__,"in routine find_to: (x_to,y_to) = (%d,%d)\n", *px_to, *py_to);
-	}
-
-	VTR_ASSERT(type == device_ctx.grid[*px_to][*py_to].type);
-	return true;
-}
-
-static void find_to_location(t_type_ptr type, float rlim,
-		int x_from, int y_from, 
-		int *px_to, int *py_to, int *pz_to) {
-
-    auto& device_ctx = g_vpr_ctx.device();
-
-	int itype = type->index;
-
-
-	int rlx = (int)min((float)device_ctx.nx + 1, rlim); 
-	int rly = (int)min((float)device_ctx.ny + 1, rlim); /* Added rly for aspect_ratio != 1 case. */
-	int active_area = 4 * rlx * rly;
-
-	int min_x = max(0, x_from - rlx);
-	int max_x = min(device_ctx.nx + 1, x_from + rlx);
-	int min_y = max(0, y_from - rly);
-	int max_y = min(device_ctx.ny + 1, y_from + rly);
-
-	*pz_to = 0;
-	if (device_ctx.nx / 4 < rlx || device_ctx.ny / 4 < rly || num_legal_pos[itype] < active_area) {
-		int ipos = vtr::irand(num_legal_pos[itype] - 1);
-		*px_to = legal_pos[itype][ipos].x;
-		*py_to = legal_pos[itype][ipos].y;
-		*pz_to = legal_pos[itype][ipos].z;
-	} else {
-		int x_rel = vtr::irand(max(0, max_x - min_x));
-		int y_rel = vtr::irand(max(0, max_y - min_y));
-		*px_to = min_x + x_rel;
-		*py_to = min_y + y_rel;
-		*px_to = (*px_to) - device_ctx.grid[*px_to][*py_to].width_offset; /* align it */
-		*py_to = (*py_to) - device_ctx.grid[*px_to][*py_to].height_offset; /* align it */
-	}
-}
-
-static enum swap_result assess_swap(float delta_c, float t) {
-
-	/* Returns: 1 -> move accepted, 0 -> rejected. */
-
-	enum swap_result accept;
-	float prob_fac, fnum;
-
-	if (delta_c <= 0) {
-
-/* Reduce variation in final solution due to round off */
-fnum = vtr::frand();
-
-accept = ACCEPTED;
-return (accept);
-	}
-
-	if (t == 0.)
-		return (REJECTED);
-
-	fnum = vtr::frand();
-	prob_fac = exp(-delta_c / t);
-	if (prob_fac > fnum) {
-		accept = ACCEPTED;
-	}
-	else {
-		accept = REJECTED;
-	}
-	return (accept);
-}
-
-static float recompute_bb_cost(void) {
-	/* Recomputes the cost to eliminate roundoff that may have accrued.  *
-	 * This routine does as little work as possible to compute this new  *
-	 * cost.                                                             */
-
-	float cost = 0;
-
-	auto& cluster_ctx = g_vpr_ctx.clustering();
-
-	for (auto net_id : cluster_ctx.clb_nlist.nets()) { /* for each net ... */
-		if (!cluster_ctx.clb_nlist.net_global(net_id)) { /* Do only if not global. */
-			/* Bounding boxes don't have to be recomputed; they're correct. */
-			cost += net_cost[net_id];
-		}
-	}
-
-	return (cost);
-}
-
-<<<<<<< HEAD
-/*returns the delay of one point to point connection */
-static float comp_td_point_to_point_delay(ClusterNetId net_id, int ipin) {
-	auto& cluster_ctx = g_vpr_ctx.clustering();
-	auto& place_ctx = g_vpr_ctx.placement();
-	auto& device_ctx = g_vpr_ctx.device();
-
-	float delay_source_to_sink = 0.;
-
-	if (!cluster_ctx.clb_nlist.net_global(net_id)) {
-		//Only estimate delay for signals routed through the inter-block
-		//routing network. Global signals are assumed to have zero delay.
-		ClusterBlockId source_block, sink_block;
-		int delta_x, delta_y;
-		t_type_ptr source_type, sink_type;
-
-		source_block = cluster_ctx.clb_nlist.pin_block(*(cluster_ctx.clb_nlist.net_pins(net_id).begin()));
-		source_type = cluster_ctx.clb_nlist.block_type(source_block);
-
-		sink_block = cluster_ctx.clb_nlist.pin_block(*(cluster_ctx.clb_nlist.net_pins(net_id).begin() + ipin));
-		sink_type = cluster_ctx.clb_nlist.block_type(sink_block);
-
-		VTR_ASSERT(source_type != NULL);
-		VTR_ASSERT(sink_type != NULL);
-
-		delta_x = abs(place_ctx.block_locs[(size_t)sink_block].x - place_ctx.block_locs[(size_t)source_block].x);
-		delta_y = abs(place_ctx.block_locs[(size_t)sink_block].y - place_ctx.block_locs[(size_t)source_block].y);
-
-		/* TODO low priority: Could be merged into one look-up table */
-		/* Note: This heuristic is terrible on Quality of Results.
-		 * A much better heuristic is to create a more comprehensive lookup table
-		 */
-		if (source_type == device_ctx.IO_TYPE) {
-			if (sink_type == device_ctx.IO_TYPE)
-				delay_source_to_sink = get_delta_io_to_io(delta_x, delta_y);
-			else
-				delay_source_to_sink = get_delta_io_to_clb(delta_x, delta_y);
-		}
-		else {
-			if (sink_type == device_ctx.IO_TYPE)
-				delay_source_to_sink = get_delta_clb_to_io(delta_x, delta_y);
-			else
-				delay_source_to_sink = get_delta_clb_to_clb(delta_x, delta_y);
-		}
-		if (delay_source_to_sink < 0) {
-			vpr_throw(VPR_ERROR_PLACE, __FILE__, __LINE__,
-				"in comp_td_point_to_point_delay: Bad delay_source_to_sink value delta(%d, %d) delay of %g\n"
-				"in comp_td_point_to_point_delay: Delay is less than 0\n",
-				delta_x, delta_y, delay_source_to_sink);
-		}
-	}
-=======
-static float comp_td_point_to_point_delay(int inet, int ipin) {
-
-	/*returns the delay of one point to point connection */
-
-    auto& cluster_ctx = g_vpr_ctx.clustering();
-    auto& place_ctx = g_vpr_ctx.placement();
-
-	float delay_source_to_sink = 0.;
-
-    if(cluster_ctx.clbs_nlist.net[inet].is_global == false) {
-        //Only estimate delay for signals routed through the inter-block
-        //routing network. Global signals are assumed to have zero delay.
-        int source_block, sink_block;
-        int delta_x, delta_y;
-        t_type_ptr source_type, sink_type;
-
-
-        source_block = cluster_ctx.clbs_nlist.net[inet].pins[0].block;
-        source_type = cluster_ctx.blocks[source_block].type;
-
-        sink_block = cluster_ctx.clbs_nlist.net[inet].pins[ipin].block;
-        sink_type = cluster_ctx.blocks[sink_block].type;
-
-        VTR_ASSERT(source_type != NULL);
-        VTR_ASSERT(sink_type != NULL);
-
-        delta_x = abs(place_ctx.block_locs[sink_block].x - place_ctx.block_locs[source_block].x);
-        delta_y = abs(place_ctx.block_locs[sink_block].y - place_ctx.block_locs[source_block].y);
-
-        /* TODO low priority: Could be merged into one look-up table */
-        /* Note: This heuristic is terrible on Quality of Results.  
-         * A much better heuristic is to create a more comprehensive lookup table
-         */
-        delay_source_to_sink = get_delta_delay(delta_x, delta_y);
-        if (delay_source_to_sink < 0) {
-            vpr_throw(VPR_ERROR_PLACE, __FILE__, __LINE__,
-                    "in comp_td_point_to_point_delay: Bad delay_source_to_sink value delta(%d, %d) delay of %g\n"
-                    "in comp_td_point_to_point_delay: Delay is less than 0\n",
-                    delta_x, delta_y, delay_source_to_sink);
-        }
-    }
->>>>>>> de7e391a
-
-
-	return (delay_source_to_sink);
-}
-
-//Recompute all point to point delays, updating point_to_point_delay_cost
-static void comp_td_point_to_point_delays() {
-	auto& cluster_ctx = g_vpr_ctx.clustering();
-
-	for (auto net_id : cluster_ctx.clb_nlist.nets()) {
-		for (size_t ipin = 1; ipin < cluster_ctx.clb_nlist.net_pins(net_id).size(); ++ipin) {
-			point_to_point_delay_cost[(size_t)net_id][ipin] = comp_td_point_to_point_delay(net_id, ipin);
-		}
-	}
-}
-
-/* Update the point_to_point_timing_cost values from the temporary *
-* values for all connections that have changed.                   */
-static void update_td_cost(void) {
-	unsigned int ipin;
-	int iblk, iblk2, bnum, driven_by_moved_block, net_pin;
-
-    auto& cluster_ctx = g_vpr_ctx.clustering();
-	
-	/* Go through all the blocks moved. */
-	for (iblk = 0; iblk < blocks_affected.num_moved_blocks; iblk++) {
-		bnum = blocks_affected.moved_blocks[iblk].block_num;
-		for (auto pin_id : cluster_ctx.clb_nlist.block_pins((ClusterBlockId)bnum)) {
-			ClusterNetId net_id = cluster_ctx.clb_nlist.pin_net(pin_id);
-
-			if (cluster_ctx.clb_nlist.net_global(net_id))
-				continue;
-
-			net_pin = net_pin_index[bnum][cluster_ctx.clb_nlist.pin_index(pin_id)];
-
-			if (net_pin != 0) {
-				driven_by_moved_block = false;
-				for (iblk2 = 0; iblk2 < blocks_affected.num_moved_blocks; iblk2++)
-					if (cluster_ctx.clb_nlist.net_driver_block(net_id) == (ClusterBlockId)blocks_affected.moved_blocks[iblk2].block_num)
-						driven_by_moved_block = true;
-
-				/* The following "if" prevents the value from being updated twice. */
-				if (driven_by_moved_block == false) {
-					point_to_point_delay_cost[(size_t)net_id][net_pin] = temp_point_to_point_delay_cost[(size_t)net_id][net_pin];
-					temp_point_to_point_delay_cost[(size_t)net_id][net_pin] = -1;
-					point_to_point_timing_cost[(size_t)net_id][net_pin] = temp_point_to_point_timing_cost[(size_t)net_id][net_pin];
-					temp_point_to_point_timing_cost[(size_t)net_id][net_pin] = -1;
-				}
-			}
-			else { /* This net is being driven by a moved block, recompute */
-				   /* All point to point connections on this net. */
-				for (ipin = 1; ipin < cluster_ctx.clb_nlist.net_pins(net_id).size(); ipin++) {
-					point_to_point_delay_cost[(size_t)net_id][ipin] = temp_point_to_point_delay_cost[(size_t)net_id][ipin];
-					temp_point_to_point_delay_cost[(size_t)net_id][ipin] = -1;
-					point_to_point_timing_cost[(size_t)net_id][ipin] = temp_point_to_point_timing_cost[(size_t)net_id][ipin];
-					temp_point_to_point_timing_cost[(size_t)net_id][ipin] = -1;
-				} /* Finished updating the pin */
-			}
-		} /* Finished going through all the pins in the moved block */
-	} /* Finished going through all the blocks moved */
-}
-
-/*a net that is being driven by a moved block must have all of its  */
-/*sink timing costs recomputed. A net that is driving a moved block */
-/*must only have the timing cost on the connection driving the input */
-/*pin computed */
-static void comp_delta_td_cost(float *delta_timing, float *delta_delay) {
-	ClusterNetId net_id;
-	ClusterBlockId bnum;
-	unsigned int ipin;
-	float delta_timing_cost, delta_delay_cost, temp_delay;
-	int net_pin, iblk, iblk2, iblk_pin, driven_by_moved_block;
-
-    auto& cluster_ctx = g_vpr_ctx.clustering();
-
-	delta_timing_cost = 0.;
-	delta_delay_cost = 0.;
-
-	/* Go through all the blocks moved */
-	for (iblk = 0; iblk < blocks_affected.num_moved_blocks; iblk++)	{
-		bnum = (ClusterBlockId)blocks_affected.moved_blocks[iblk].block_num;
-		/* Go through all the pins in the moved block */
-		for (iblk_pin = 0; iblk_pin < cluster_ctx.clb_nlist.block_type(bnum)->num_pins; iblk_pin++) {
-			net_id = cluster_ctx.clb_nlist.block_net(bnum, iblk_pin);
-
-			if (net_id == ClusterNetId::INVALID())
-				continue;
-			if (cluster_ctx.clb_nlist.net_global(net_id))
-				continue;
-
-			net_pin = net_pin_index[(size_t)bnum][iblk_pin];
-
-			if (net_pin != 0) { 
-				/* If this net is being driven by a block that has moved, we do not    *
-				 * need to compute the change in the timing cost (here) since it will  *
-				 * be computed in the fanout of the net on  the driving block, also    *
-				 * computing it here would double count the change, and mess up the    *
-				 * delta_timing_cost value.                                            */
-				driven_by_moved_block = false;
-				for (iblk2 = 0; iblk2 < blocks_affected.num_moved_blocks; iblk2++)
-                    if (cluster_ctx.clb_nlist.net_driver_block(net_id) == (ClusterBlockId)blocks_affected.moved_blocks[iblk2].block_num)
-						driven_by_moved_block = true;
-				
-				if (driven_by_moved_block == false) {
-					temp_delay = comp_td_point_to_point_delay(net_id, net_pin);
-					temp_point_to_point_delay_cost[(size_t)net_id][net_pin] = temp_delay;
-
-					temp_point_to_point_timing_cost[(size_t)net_id][net_pin] = get_timing_place_crit(net_id, net_pin) * temp_delay;
-					delta_timing_cost += temp_point_to_point_timing_cost[(size_t)net_id][net_pin] - point_to_point_timing_cost[(size_t)net_id][net_pin];
-					delta_delay_cost += temp_point_to_point_delay_cost[(size_t)net_id][net_pin] - point_to_point_delay_cost[(size_t)net_id][net_pin];
-				}
-			} else { /* This net is being driven by a moved block, recompute */
-				/* All point to point connections on this net. */
-				for (ipin = 1; ipin < cluster_ctx.clb_nlist.net_pins(net_id).size(); ipin++) {
-					temp_delay = comp_td_point_to_point_delay(net_id, ipin);
-					temp_point_to_point_delay_cost[(size_t)net_id][ipin] = temp_delay;
-
-					temp_point_to_point_timing_cost[(size_t)net_id][ipin] = get_timing_place_crit(net_id, ipin) * temp_delay;
-					delta_timing_cost += temp_point_to_point_timing_cost[(size_t)net_id][ipin] - point_to_point_timing_cost[(size_t)net_id][ipin];
-					delta_delay_cost += temp_point_to_point_delay_cost[(size_t)net_id][ipin] - point_to_point_delay_cost[(size_t)net_id][ipin];
-
-				} /* Finished updating the pin */
-			}
-		} /* Finished going through all the pins in the moved block */
-	} /* Finished going through all the blocks moved */
-	
-	*delta_timing = delta_timing_cost;
-	*delta_delay = delta_delay_cost;
-}
-
-static void comp_td_costs(float *timing_cost, float *connection_delay_sum) {
-	/* Computes the cost (from scratch) due to the delays and criticalities  *
-	 * on all point to point connections, we define the timing cost of       *
-	 * each connection as criticality*delay.                                 */
-
-	unsigned ipin;
-	float loc_timing_cost, loc_connection_delay_sum, temp_delay_cost,
-			temp_timing_cost;
-
-    auto& cluster_ctx = g_vpr_ctx.clustering();
-
-	loc_timing_cost = 0.;
-	loc_connection_delay_sum = 0.;
-
-	for (auto net_id : cluster_ctx.clb_nlist.nets()) { /* For each net ... */
-		if (!cluster_ctx.clb_nlist.net_global(net_id)) { /* Do only if not global. */
-			for (ipin = 1; ipin < cluster_ctx.clb_nlist.net_pins(net_id).size(); ipin++) {
-				temp_delay_cost = comp_td_point_to_point_delay(net_id, ipin);
-temp_timing_cost = temp_delay_cost * get_timing_place_crit(net_id, ipin);
-
-loc_connection_delay_sum += temp_delay_cost;
-point_to_point_delay_cost[(size_t)net_id][ipin] = temp_delay_cost;
-temp_point_to_point_delay_cost[(size_t)net_id][ipin] = -1; /* Undefined */
-
-point_to_point_timing_cost[(size_t)net_id][ipin] = temp_timing_cost;
-temp_point_to_point_timing_cost[(size_t)net_id][ipin] = -1; /* Undefined */
-loc_timing_cost += temp_timing_cost;
-			}
-		}
-	}
-
-	/* Make sure timing cost does not go above MIN_TIMING_COST. */
-	*timing_cost = loc_timing_cost;
-
-	*connection_delay_sum = loc_connection_delay_sum;
-}
-
-
-/* Finds the cost from scratch.  Done only when the placement   *
-* has been radically changed (i.e. after initial placement).   *
-* Otherwise find the cost change incrementally.  If method     *
-* check is NORMAL, we find bounding boxes that are updateable  *
-* for the larger nets.  If method is CHECK, all bounding boxes *
-* are found via the non_updateable_bb routine, to provide a    *
-* cost which can be used to check the correctness of the       *
-* other routine.                                               */
-static float comp_bb_cost(enum cost_methods method) {
-	float cost = 0;
-	double expected_wirelength = 0.0;
-	auto& cluster_ctx = g_vpr_ctx.clustering();
-
-	for (auto net_id : cluster_ctx.clb_nlist.nets()) { /* for each net ... */
-		if (!cluster_ctx.clb_nlist.net_global(net_id)) { /* Do only if not global. */
-			/* Small nets don't use incremental updating on their bounding boxes, *
-			 * so they can use a fast bounding box calculator.                    */
-			if (cluster_ctx.clb_nlist.net_sinks(net_id).size() >= SMALL_NET && method == NORMAL) {
-				get_bb_from_scratch(net_id, &bb_coords[net_id],
-					&bb_num_on_edges[net_id]);
-			}
-			else {
-				get_non_updateable_bb(net_id, &bb_coords[net_id]);
-			}
-
-			net_cost[net_id] = get_net_cost(net_id, &bb_coords[net_id]);
-			cost += net_cost[net_id];
-			if (method == CHECK)
-				expected_wirelength += get_net_wirelength_estimate(net_id, &bb_coords[net_id]);
-		}
-	}
-
-	if (method == CHECK) {
-		vtr::printf_info("\n");
-		vtr::printf_info("BB estimate of min-dist (placement) wire length: %.0f\n", expected_wirelength);
-	}
-	return cost;
-}
-
-
-/* Frees the major structures needed by the placer (and not needed       *
-* elsewhere).   */
-static void free_placement_structs(t_placer_opts placer_opts) {
-	unsigned int inet;
-	int imacro;
-
-	auto& cluster_ctx = g_vpr_ctx.clustering();
-
-	free_legal_placements();
-	free_fast_cost_update();
-
-	if (placer_opts.place_algorithm == PATH_TIMING_DRIVEN_PLACE
-		|| placer_opts.enable_timing_computations) {
-		for (inet = 0; inet < cluster_ctx.clb_nlist.nets().size(); inet++) {
-			/*add one to the address since it is indexed from 1 not 0 */
-
-			point_to_point_delay_cost[inet]++;
-			free(point_to_point_delay_cost[inet]);
-
-			point_to_point_timing_cost[inet]++;
-			free(point_to_point_timing_cost[inet]);
-
-			temp_point_to_point_delay_cost[inet]++;
-			free(temp_point_to_point_delay_cost[inet]);
-
-			temp_point_to_point_timing_cost[inet]++;
-			free(temp_point_to_point_timing_cost[inet]);
-		}
-		free(point_to_point_delay_cost);
-		free(temp_point_to_point_delay_cost);
-
-		free(point_to_point_timing_cost);
-		free(temp_point_to_point_timing_cost);
-
-		net_pin_index.clear();
-	}
-
-	free_placement_macros_structs();
-
-	for (imacro = 0; imacro < num_pl_macros; imacro++)
-		free(pl_macros[imacro].members);
-	free(pl_macros);
-
-	/* Defensive coding. */
-	pl_macros = NULL;
-
-	/* Frees up all the data structure used in vpr_utils. */
-	free_port_pin_from_blk_pin();
-	free_blk_pin_from_port_pin();
-
-}
-
-/* Allocates the major structures needed only by the placer, primarily for *
-* computing costs quickly and such.                                       */
-static void alloc_and_load_placement_structs(
-	float place_cost_exp, t_placer_opts placer_opts,
-	t_direct_inf *directs, int num_directs) {
-	
-	int max_pins_per_clb, i;
-	unsigned int ipin;
-
-	auto& device_ctx = g_vpr_ctx.device();
-	auto& cluster_ctx = g_vpr_ctx.clustering();
-
-    init_placement_context();
-
-	alloc_legal_placements();
-	load_legal_placements();
-
-	max_pins_per_clb = 0;
-	for (i = 0; i < device_ctx.num_block_types; i++) {
-		max_pins_per_clb = max(max_pins_per_clb, device_ctx.block_types[i].num_pins);
-	}
-
-	if (placer_opts.place_algorithm == PATH_TIMING_DRIVEN_PLACE
-		|| placer_opts.enable_timing_computations) {
-		/* Allocate structures associated with timing driven placement */
-		/* [0..cluster_ctx.clb_nlist.nets().size()-1][1..num_pins-1]  */
-		point_to_point_delay_cost = (float **)vtr::malloc(cluster_ctx.clb_nlist.nets().size() * sizeof(float *));
-		temp_point_to_point_delay_cost = (float **)vtr::malloc(cluster_ctx.clb_nlist.nets().size() * sizeof(float *));
-
-		point_to_point_timing_cost = (float **)vtr::malloc(cluster_ctx.clb_nlist.nets().size() * sizeof(float *));
-		temp_point_to_point_timing_cost = (float **)vtr::malloc(cluster_ctx.clb_nlist.nets().size() * sizeof(float *));
-
-		for (auto net_id : cluster_ctx.clb_nlist.nets()) {
-			/* In the following, subract one so index starts at *
-			 * 1 instead of 0 */
-			point_to_point_delay_cost[(size_t)net_id] = (float *)vtr::malloc(cluster_ctx.clb_nlist.net_sinks(net_id).size() * sizeof(float));
-			point_to_point_delay_cost[(size_t)net_id]--;
-
-			temp_point_to_point_delay_cost[(size_t)net_id] = (float *)vtr::malloc(cluster_ctx.clb_nlist.net_sinks(net_id).size() * sizeof(float));
-			temp_point_to_point_delay_cost[(size_t)net_id]--;
-
-			point_to_point_timing_cost[(size_t)net_id] = (float *)vtr::malloc(cluster_ctx.clb_nlist.net_sinks(net_id).size() * sizeof(float));
-			point_to_point_timing_cost[(size_t)net_id]--;
-
-			temp_point_to_point_timing_cost[(size_t)net_id] = (float *)vtr::malloc(cluster_ctx.clb_nlist.net_sinks(net_id).size() * sizeof(float));
-			temp_point_to_point_timing_cost[(size_t)net_id]--;
-		}
-		for (auto net_id : cluster_ctx.clb_nlist.nets()) {
-			for (ipin = 1; ipin < cluster_ctx.clb_nlist.net_pins(net_id).size(); ipin++) {
-				point_to_point_delay_cost[(size_t)net_id][ipin] = 0;
-				temp_point_to_point_delay_cost[(size_t)net_id][ipin] = 0;
-			}
-		}
-	}
-
-	for (auto net_id : cluster_ctx.clb_nlist.nets()) {
-		net_cost.insert(net_id, -1.);
-		temp_net_cost.insert(net_id, -1.);
-		bb_coords.insert(net_id, t_bb());
-		bb_num_on_edges.insert(net_id, t_bb());
-
-		/* Used to store costs for moves not yet made and to indicate when a net's   *
-		* cost has been recomputed. temp_net_cost[inet] < 0 means net's cost hasn't *
-		* been recomputed.                                                          */
-		bb_updated_before.insert(net_id, NOT_UPDATED_YET);
-	}
-
-	alloc_and_load_for_fast_cost_update(place_cost_exp);
-		
-	net_pin_index = alloc_and_load_net_pin_index();
-
-	alloc_and_load_try_swap_structs();
-
-	num_pl_macros = alloc_and_load_placement_macros(directs, num_directs, &pl_macros);
-}
-
-static void alloc_and_load_try_swap_structs() {
-	/* Allocate the local bb_coordinate storage, etc. only once. */
-	/* Allocate with size cluster_ctx.clb_nlist.nets().size() for any number of nets affected. */
-    auto& cluster_ctx = g_vpr_ctx.clustering();
-
-	for (auto net_id : cluster_ctx.clb_nlist.nets()) {
-		ts_bb_coord_new.insert(net_id, t_bb());
-		ts_bb_edge_new.insert(net_id, t_bb());
-	}
-	
-	ts_nets_to_update = (int *) vtr::calloc(cluster_ctx.clb_nlist.nets().size(), sizeof(int));
-		
-	/* Allocate with size cluster_ctx.clb_nlist.blocks().size() for any number of moved blocks. */
-	blocks_affected.moved_blocks = (t_pl_moved_block*) vtr::calloc((int) cluster_ctx.clb_nlist.blocks().size(), sizeof(t_pl_moved_block));
-	blocks_affected.num_moved_blocks = 0;
-	
-}
-
-/* This routine finds the bounding box of each net from scratch (i.e.   *
-* from only the block location information).  It updates both the       *
-* coordinate and number of pins on each edge information.  It           *
-* should only be called when the bounding box information is not valid. */
-static void get_bb_from_scratch(ClusterNetId net_id, t_bb *coords,
-		t_bb *num_on_edges) {
-	int pnum, x, y, xmin, xmax, ymin, ymax;
-	int xmin_edge, xmax_edge, ymin_edge, ymax_edge;
-
-    auto& cluster_ctx = g_vpr_ctx.clustering();
-    auto& place_ctx = g_vpr_ctx.placement();
-    auto& device_ctx = g_vpr_ctx.device();
-	
-	ClusterBlockId bnum = cluster_ctx.clb_nlist.net_driver_block(net_id);
-	pnum = cluster_ctx.clb_nlist.pin_index(net_id, 0);
-	x = place_ctx.block_locs[(size_t)bnum].x + cluster_ctx.clb_nlist.block_type(bnum)->pin_width[pnum];
-	y = place_ctx.block_locs[(size_t)bnum].y + cluster_ctx.clb_nlist.block_type(bnum)->pin_height[pnum];
-
-	x = max(min(x, device_ctx.nx), 1);
-	y = max(min(y, device_ctx.ny), 1);
-
-	xmin = x;
-	ymin = y;
-	xmax = x;
-	ymax = y;
-	xmin_edge = 1;
-	ymin_edge = 1;
-	xmax_edge = 1;
-	ymax_edge = 1;
-
-	for (auto pin_id : cluster_ctx.clb_nlist.net_sinks(net_id)) {
-		bnum = cluster_ctx.clb_nlist.pin_block(pin_id);
-		pnum = cluster_ctx.clb_nlist.pin_index(pin_id);
-		x = place_ctx.block_locs[(size_t)bnum].x + cluster_ctx.clb_nlist.block_type(bnum)->pin_width[pnum];
-		y = place_ctx.block_locs[(size_t)bnum].y + cluster_ctx.clb_nlist.block_type(bnum)->pin_height[pnum];
-
-		/* Code below counts IO blocks as being within the 1..device_ctx.nx, 1..device_ctx.ny clb array. *
-		* This is because channels do not go out of the 0..device_ctx.nx, 0..device_ctx.ny range, and   *
-		* I always take all channels impinging on the bounding box to be within   *
-		* that bounding box.  Hence, this "movement" of IO blocks does not affect *
-		* the which channels are included within the bounding box, and it         *
-		* simplifies the code a lot.                                              */
-
-		x = max(min(x, device_ctx.nx), 1);
-		y = max(min(y, device_ctx.ny), 1);
-
-		if (x == xmin) {
-			xmin_edge++;
-		}
-		if (x == xmax) { /* Recall that xmin could equal xmax -- don't use else */
-			xmax_edge++;
-		}
-		else if (x < xmin) {
-			xmin = x;
-			xmin_edge = 1;
-		}
-		else if (x > xmax) {
-			xmax = x;
-			xmax_edge = 1;
-		}
-
-		if (y == ymin) {
-			ymin_edge++;
-		}
-		if (y == ymax) {
-			ymax_edge++;
-		}
-		else if (y < ymin) {
-			ymin = y;
-			ymin_edge = 1;
-		}
-		else if (y > ymax) {
-			ymax = y;
-			ymax_edge = 1;
-		}
-	}
-
-	/* Copy the coordinates and number on edges information into the proper   *
-	 * structures.                                                            */
-	coords->xmin = xmin;
-	coords->xmax = xmax;
-	coords->ymin = ymin;
-	coords->ymax = ymax;
-
-	num_on_edges->xmin = xmin_edge;
-	num_on_edges->xmax = xmax_edge;
-	num_on_edges->ymin = ymin_edge;
-	num_on_edges->ymax = ymax_edge;
-}
-
-static double get_net_wirelength_estimate(ClusterNetId net_id, t_bb *bbptr) {
-
-	/* WMF: Finds the estimate of wirelength due to one net by looking at   *
-	 * its coordinate bounding box.                                         */
-
-	double ncost, crossing;
-    auto& cluster_ctx = g_vpr_ctx.clustering();
-
-	/* Get the expected "crossing count" of a net, based on its number *
-	 * of pins.  Extrapolate for very large nets.                      */
-
-	if (((cluster_ctx.clb_nlist.net_pins(net_id).size()) > 50)
-			&& ((cluster_ctx.clb_nlist.net_pins(net_id).size()) < 85)) {
-		crossing = 2.7933 + 0.02616 * ((cluster_ctx.clb_nlist.net_pins(net_id).size()) - 50);
-	} else if ((cluster_ctx.clb_nlist.net_pins(net_id).size()) >= 85) {
-		crossing = 2.7933 + 0.011 * (cluster_ctx.clb_nlist.net_pins(net_id).size())
-				- 0.0000018 * (cluster_ctx.clb_nlist.net_pins(net_id).size())
-					* (cluster_ctx.clb_nlist.net_pins(net_id).size());
-	} else {
-		crossing = cross_count[cluster_ctx.clb_nlist.net_pins(net_id).size() - 1];
-	}
-
-	/* Could insert a check for xmin == xmax.  In that case, assume  *
-	 * connection will be made with no bends and hence no x-cost.    *
-	 * Same thing for y-cost.                                        */
-
-	/* Cost = wire length along channel * cross_count / average      *
-	 * channel capacity.   Do this for x, then y direction and add.  */
-
-	ncost = (bbptr->xmax - bbptr->xmin + 1) * crossing;
-
-	ncost += (bbptr->ymax - bbptr->ymin + 1) * crossing;
-
-	return (ncost);
-}
-
-static float get_net_cost(ClusterNetId net_id, t_bb *bbptr) {
-
-	/* Finds the cost due to one net by looking at its coordinate bounding  *
-	 * box.                                                                 */
-
-	float ncost, crossing;
-    auto& cluster_ctx = g_vpr_ctx.clustering();
-
-	/* Get the expected "crossing count" of a net, based on its number *
-	 * of pins.  Extrapolate for very large nets.                      */
-
-	if ((cluster_ctx.clb_nlist.net_pins(net_id).size()) > 50) {
-		crossing = 2.7933 + 0.02616 * ((cluster_ctx.clb_nlist.net_pins(net_id).size()) - 50);
-		/*    crossing = 3.0;    Old value  */
-	} else {
-		crossing = cross_count[(cluster_ctx.clb_nlist.net_pins(net_id).size()) - 1];
-	}
-
-	/* Could insert a check for xmin == xmax.  In that case, assume  *
-	 * connection will be made with no bends and hence no x-cost.    *
-	 * Same thing for y-cost.                                        */
-
-	/* Cost = wire length along channel * cross_count / average      *
-	 * channel capacity.   Do this for x, then y direction and add.  */
-
-	ncost = (bbptr->xmax - bbptr->xmin + 1) * crossing
-			* chanx_place_cost_fac[bbptr->ymax][bbptr->ymin - 1];
-
-	ncost += (bbptr->ymax - bbptr->ymin + 1) * crossing
-			* chany_place_cost_fac[bbptr->xmax][bbptr->xmin - 1];
-
-	return (ncost);
-}
-
-/* Finds the bounding box of a net and stores its coordinates in the  *
-* bb_coord_new data structure.  This routine should only be called   *
-* for small nets, since it does not determine enough information for *
-* the bounding box to be updated incrementally later.                *
-* Currently assumes channels on both sides of the CLBs forming the   *
-* edges of the bounding box can be used.  Essentially, I am assuming *
-* the pins always lie on the outside of the bounding box.            */
-static void get_non_updateable_bb(ClusterNetId net_id, t_bb *bb_coord_new) {
-	int xmax, ymax, xmin, ymin, x, y;
-	int pnum;
-
-    auto& cluster_ctx = g_vpr_ctx.clustering();
-    auto& place_ctx = g_vpr_ctx.placement();
-    auto& device_ctx = g_vpr_ctx.device();
-
-	ClusterBlockId bnum = cluster_ctx.clb_nlist.net_driver_block(net_id);
-	pnum = cluster_ctx.clb_nlist.pin_index(net_id, 0);
-	x = place_ctx.block_locs[(size_t)bnum].x + cluster_ctx.clb_nlist.block_type(bnum)->pin_width[pnum];
-	y = place_ctx.block_locs[(size_t)bnum].y + cluster_ctx.clb_nlist.block_type(bnum)->pin_height[pnum];
-	
-	xmin = x;
-	ymin = y;
-	xmax = x;
-	ymax = y;
-
-	for (auto pin_id : cluster_ctx.clb_nlist.net_sinks(net_id)) {
-		bnum = cluster_ctx.clb_nlist.pin_block(pin_id);
-		pnum = cluster_ctx.clb_nlist.pin_index(pin_id);
-		x = place_ctx.block_locs[(size_t)bnum].x + cluster_ctx.clb_nlist.block_type(bnum)->pin_width[pnum];
-		y = place_ctx.block_locs[(size_t)bnum].y + cluster_ctx.clb_nlist.block_type(bnum)->pin_height[pnum];
-
-		if (x < xmin) {
-			xmin = x;
-		} else if (x > xmax) {
-			xmax = x;
-		}
-
-		if (y < ymin) {
-			ymin = y;
-		} else if (y > ymax) {
-			ymax = y;
-		}
-	}
-
-	/* Now I've found the coordinates of the bounding box.  There are no *
-	 * channels beyond device_ctx.nx and device_ctx.ny, so I want to clip to that.  As well,   *
-	 * since I'll always include the channel immediately below and the   *
-	 * channel immediately to the left of the bounding box, I want to    *
-	 * clip to 1 in both directions as well (since minimum channel index *
-	 * is 0).  See route.c for a channel diagram.                        */
-
-	bb_coord_new->xmin = max(min(xmin, device_ctx.nx), 1);
-	bb_coord_new->ymin = max(min(ymin, device_ctx.ny), 1);
-	bb_coord_new->xmax = max(min(xmax, device_ctx.nx), 1);
-	bb_coord_new->ymax = max(min(ymax, device_ctx.ny), 1);
-}
-
-static void update_bb(ClusterNetId net_id, t_bb *bb_coord_new,
-		t_bb *bb_edge_new, int xold, int yold, int xnew, int ynew) {
-
-	/* Updates the bounding box of a net by storing its coordinates in    *
-	 * the bb_coord_new data structure and the number of blocks on each   *
-	 * edge in the bb_edge_new data structure.  This routine should only  *
-	 * be called for large nets, since it has some overhead relative to   *
-	 * just doing a brute force bounding box calculation.  The bounding   *
-	 * box coordinate and edge information for inet must be valid before  *
-	 * this routine is called.                                            *
-	 * Currently assumes channels on both sides of the CLBs forming the   *
-	 * edges of the bounding box can be used.  Essentially, I am assuming *
-	 * the pins always lie on the outside of the bounding box.            *
-	 * The x and y coordinates are the pin's x and y coordinates.         */
-	/* IO blocks are considered to be one cell in for simplicity.         */
-	
-	t_bb *curr_bb_edge, *curr_bb_coord;
-
-    auto& device_ctx = g_vpr_ctx.device();
-		
-	xnew = max(min(xnew, device_ctx.nx), 1);
-	ynew = max(min(ynew, device_ctx.ny), 1);
-	xold = max(min(xold, device_ctx.nx), 1);
-	yold = max(min(yold, device_ctx.ny), 1);
-
-	/* Check if the net had been updated before. */
-	if (bb_updated_before[net_id] == GOT_FROM_SCRATCH)
-	{	/* The net had been updated from scratch, DO NOT update again! */
-		return;
-	}
-	else if (bb_updated_before[net_id] == NOT_UPDATED_YET)
-	{	/* The net had NOT been updated before, could use the old values */
-		curr_bb_coord = &bb_coords[net_id];
-		curr_bb_edge = &bb_num_on_edges[net_id];
-		bb_updated_before[net_id] = UPDATED_ONCE;
-	}
-	else
-	{	/* The net had been updated before, must use the new values */
-		curr_bb_coord = bb_coord_new;
-		curr_bb_edge = bb_edge_new;
-	}
-
-	/* Check if I can update the bounding box incrementally. */
-
-	if (xnew < xold) { /* Move to left. */
-
-		/* Update the xmax fields for coordinates and number of edges first. */
-
-		if (xold == curr_bb_coord->xmax) { /* Old position at xmax. */
-			if (curr_bb_edge->xmax == 1) {
-				get_bb_from_scratch(net_id, bb_coord_new, bb_edge_new);
-				bb_updated_before[net_id] = GOT_FROM_SCRATCH;
-				return;
-			} else {
-				bb_edge_new->xmax = curr_bb_edge->xmax - 1;
-				bb_coord_new->xmax = curr_bb_coord->xmax;
-			}
-		}
-
-		else { /* Move to left, old postion was not at xmax. */
-			bb_coord_new->xmax = curr_bb_coord->xmax;
-			bb_edge_new->xmax = curr_bb_edge->xmax;
-		}
-
-		/* Now do the xmin fields for coordinates and number of edges. */
-
-		if (xnew < curr_bb_coord->xmin) { /* Moved past xmin */
-			bb_coord_new->xmin = xnew;
-			bb_edge_new->xmin = 1;
-		}
-
-		else if (xnew == curr_bb_coord->xmin) { /* Moved to xmin */
-			bb_coord_new->xmin = xnew;
-			bb_edge_new->xmin = curr_bb_edge->xmin + 1;
-		}
-
-		else { /* Xmin unchanged. */
-			bb_coord_new->xmin = curr_bb_coord->xmin;
-			bb_edge_new->xmin = curr_bb_edge->xmin;
-		}
-	}
-
-	/* End of move to left case. */
-	else if (xnew > xold) { /* Move to right. */
-
-		/* Update the xmin fields for coordinates and number of edges first. */
-
-		if (xold == curr_bb_coord->xmin) { /* Old position at xmin. */
-			if (curr_bb_edge->xmin == 1) {
-				get_bb_from_scratch(net_id, bb_coord_new, bb_edge_new);
-				bb_updated_before[net_id] = GOT_FROM_SCRATCH;
-				return;
-			} else {
-				bb_edge_new->xmin = curr_bb_edge->xmin - 1;
-				bb_coord_new->xmin = curr_bb_coord->xmin;
-			}
-		}
-
-		else { /* Move to right, old position was not at xmin. */
-			bb_coord_new->xmin = curr_bb_coord->xmin;
-			bb_edge_new->xmin = curr_bb_edge->xmin;
-		}
-
-		/* Now do the xmax fields for coordinates and number of edges. */
-
-		if (xnew > curr_bb_coord->xmax) { /* Moved past xmax. */
-			bb_coord_new->xmax = xnew;
-			bb_edge_new->xmax = 1;
-		}
-
-		else if (xnew == curr_bb_coord->xmax) { /* Moved to xmax */
-			bb_coord_new->xmax = xnew;
-			bb_edge_new->xmax = curr_bb_edge->xmax + 1;
-		}
-
-		else { /* Xmax unchanged. */
-			bb_coord_new->xmax = curr_bb_coord->xmax;
-			bb_edge_new->xmax = curr_bb_edge->xmax;
-		}
-	}
-	/* End of move to right case. */
-	else { /* xnew == xold -- no x motion. */
-		bb_coord_new->xmin = curr_bb_coord->xmin;
-		bb_coord_new->xmax = curr_bb_coord->xmax;
-		bb_edge_new->xmin = curr_bb_edge->xmin;
-		bb_edge_new->xmax = curr_bb_edge->xmax;
-	}
-
-	/* Now account for the y-direction motion. */
-
-	if (ynew < yold) { /* Move down. */
-
-		/* Update the ymax fields for coordinates and number of edges first. */
-
-		if (yold == curr_bb_coord->ymax) { /* Old position at ymax. */
-			if (curr_bb_edge->ymax == 1) {
-				get_bb_from_scratch(net_id, bb_coord_new, bb_edge_new);
-				bb_updated_before[net_id] = GOT_FROM_SCRATCH;
-				return;
-			} else {
-				bb_edge_new->ymax = curr_bb_edge->ymax - 1;
-				bb_coord_new->ymax = curr_bb_coord->ymax;
-			}
-		}
-
-		else { /* Move down, old postion was not at ymax. */
-			bb_coord_new->ymax = curr_bb_coord->ymax;
-			bb_edge_new->ymax = curr_bb_edge->ymax;
-		}
-
-		/* Now do the ymin fields for coordinates and number of edges. */
-
-		if (ynew < curr_bb_coord->ymin) { /* Moved past ymin */
-			bb_coord_new->ymin = ynew;
-			bb_edge_new->ymin = 1;
-		}
-
-		else if (ynew == curr_bb_coord->ymin) { /* Moved to ymin */
-			bb_coord_new->ymin = ynew;
-			bb_edge_new->ymin = curr_bb_edge->ymin + 1;
-		}
-
-		else { /* ymin unchanged. */
-			bb_coord_new->ymin = curr_bb_coord->ymin;
-			bb_edge_new->ymin = curr_bb_edge->ymin;
-		}
-	}
-	/* End of move down case. */
-	else if (ynew > yold) { /* Moved up. */
-
-		/* Update the ymin fields for coordinates and number of edges first. */
-
-		if (yold == curr_bb_coord->ymin) { /* Old position at ymin. */
-			if (curr_bb_edge->ymin == 1) {
-				get_bb_from_scratch(net_id, bb_coord_new, bb_edge_new);
-				bb_updated_before[net_id] = GOT_FROM_SCRATCH;
-				return;
-			} else {
-				bb_edge_new->ymin = curr_bb_edge->ymin - 1;
-				bb_coord_new->ymin = curr_bb_coord->ymin;
-			}
-		}
-
-		else { /* Moved up, old position was not at ymin. */
-			bb_coord_new->ymin = curr_bb_coord->ymin;
-			bb_edge_new->ymin = curr_bb_edge->ymin;
-		}
-
-		/* Now do the ymax fields for coordinates and number of edges. */
-
-		if (ynew > curr_bb_coord->ymax) { /* Moved past ymax. */
-			bb_coord_new->ymax = ynew;
-			bb_edge_new->ymax = 1;
-		}
-
-		else if (ynew == curr_bb_coord->ymax) { /* Moved to ymax */
-			bb_coord_new->ymax = ynew;
-			bb_edge_new->ymax = curr_bb_edge->ymax + 1;
-		}
-
-		else { /* ymax unchanged. */
-			bb_coord_new->ymax = curr_bb_coord->ymax;
-			bb_edge_new->ymax = curr_bb_edge->ymax;
-		}
-	}
-	/* End of move up case. */
-	else { /* ynew == yold -- no y motion. */
-		bb_coord_new->ymin = curr_bb_coord->ymin;
-		bb_coord_new->ymax = curr_bb_coord->ymax;
-		bb_edge_new->ymin = curr_bb_edge->ymin;
-		bb_edge_new->ymax = curr_bb_edge->ymax;
-	}
-
-	if (bb_updated_before[net_id] == NOT_UPDATED_YET)
-		bb_updated_before[net_id] = UPDATED_ONCE;
-}
-
-static void alloc_legal_placements() {
-    auto& device_ctx = g_vpr_ctx.device();
-    auto& place_ctx = g_vpr_ctx.mutable_placement();
-
-	legal_pos = (t_legal_pos **) vtr::malloc(device_ctx.num_block_types * sizeof(t_legal_pos *));
-	num_legal_pos = (int *) vtr::calloc(device_ctx.num_block_types, sizeof(int));
-	
-	/* Initialize all occupancy to zero. */
-
-	for (size_t i = 0; i < device_ctx.grid.width(); i++) {
-		for (size_t j = 0; j < device_ctx.grid.height(); j++) {
-			place_ctx.grid_blocks[i][j].usage = 0;
-
-			for (int k = 0; k < device_ctx.grid[i][j].type->capacity; k++) {
-
-				if (place_ctx.grid_blocks[i][j].blocks[k] != INVALID_BLOCK) {
-					place_ctx.grid_blocks[i][j].blocks[k] = EMPTY_BLOCK;
-					if (device_ctx.grid[i][j].width_offset == 0 && device_ctx.grid[i][j].height_offset == 0) {
-						num_legal_pos[device_ctx.grid[i][j].type->index]++;
-					}
-				}
-			}
-		}
-	}
-
-	for (int i = 0; i < device_ctx.num_block_types; i++) {
-		legal_pos[i] = (t_legal_pos *) vtr::malloc(num_legal_pos[i] * sizeof(t_legal_pos));
-	}
-}
-
-static void load_legal_placements() {
-    auto& device_ctx = g_vpr_ctx.device();
-    auto& place_ctx = g_vpr_ctx.placement();
-
-	int* index = (int *) vtr::calloc(device_ctx.num_block_types, sizeof(int));
-
-	for (size_t i = 0; i < device_ctx.grid.width(); i++) {
-		for (size_t j = 0; j < device_ctx.grid.height(); j++) {
-			for (int k = 0; k < device_ctx.grid[i][j].type->capacity; k++) {
-				if (place_ctx.grid_blocks[i][j].blocks[k] == INVALID_BLOCK) {
-					continue;
-				}
-				if (device_ctx.grid[i][j].width_offset == 0 && device_ctx.grid[i][j].height_offset == 0) {
-					int itype = device_ctx.grid[i][j].type->index;
-					legal_pos[itype][index[itype]].x = i;
-					legal_pos[itype][index[itype]].y = j;
-					legal_pos[itype][index[itype]].z = k;
-					index[itype]++;
-				}
-			}
-		}
-	}
-	free(index);
-}
-
-static void free_legal_placements() {
-    auto& device_ctx = g_vpr_ctx.device();
-
-	for (int i = 0; i < device_ctx.num_block_types; i++) {
-		free(legal_pos[i]);
-	}
-	free(legal_pos); /* Free the mapping list */
-	free(num_legal_pos);
-}
-
-
-
-static int check_macro_can_be_placed(int imacro, int itype, int x, int y, int z) {
-
-	int imember;
-	int member_x, member_y, member_z;
-
-    auto& device_ctx = g_vpr_ctx.device();
-    auto& place_ctx = g_vpr_ctx.placement();
-
-	// Every macro can be placed until proven otherwise
-	int macro_can_be_placed = true;
-
-	// Check whether all the members can be placed
-	for (imember = 0; imember < pl_macros[imacro].num_blocks; imember++) {
-		member_x = x + pl_macros[imacro].members[imember].x_offset;
-		member_y = y + pl_macros[imacro].members[imember].y_offset;
-		member_z = z + pl_macros[imacro].members[imember].z_offset;
-
-		// Check whether the location could accept block of this type
-		// Then check whether the location could still accomodate more blocks
-		// Also check whether the member position is valid, that is the member's location
-		// still within the chip's dimemsion and the member_z is allowed at that location on the grid
-		if (member_x <= device_ctx.nx+1 && member_y <= device_ctx.ny+1
-				&& device_ctx.grid[member_x][member_y].type->index == itype
-				&& place_ctx.grid_blocks[member_x][member_y].blocks[member_z] == EMPTY_BLOCK) {
-			// Can still accomodate blocks here, check the next position
-			continue;
-		} else {
-			// Cant be placed here - skip to the next try
-			macro_can_be_placed = false;
-			break;
-		}
-	}
-	
-	return (macro_can_be_placed);
-}
-
-
-static int try_place_macro(int itype, int ipos, int imacro){
-
-	int x, y, z, member_x, member_y, member_z, imember;
-
-    auto& place_ctx = g_vpr_ctx.mutable_placement();
-
-	int macro_placed = false;
-
-	// Choose a random position for the head
-	x = legal_pos[itype][ipos].x;
-	y = legal_pos[itype][ipos].y;
-	z = legal_pos[itype][ipos].z;
-			
-	// If that location is occupied, do nothing.
-	if (place_ctx.grid_blocks[x][y].blocks[z] != EMPTY_BLOCK) {
-		return (macro_placed);
-	} 
-	
-	int macro_can_be_placed = check_macro_can_be_placed(imacro, itype, x, y, z);
-
-	if (macro_can_be_placed) {
-		
-		// Place down the macro
-		macro_placed = true;
-		for (imember = 0; imember < pl_macros[imacro].num_blocks; imember++) {
-					
-			member_x = x + pl_macros[imacro].members[imember].x_offset;
-			member_y = y + pl_macros[imacro].members[imember].y_offset;
-			member_z = z + pl_macros[imacro].members[imember].z_offset;
-					
-            int iblk = pl_macros[imacro].members[imember].blk_index;
-			place_ctx.block_locs[iblk].x = member_x;
-			place_ctx.block_locs[iblk].y = member_y;
-			place_ctx.block_locs[iblk].z = member_z;
-
-			place_ctx.grid_blocks[member_x][member_y].blocks[member_z] = pl_macros[imacro].members[imember].blk_index;
-			place_ctx.grid_blocks[member_x][member_y].usage++;
-
-			// Could not ensure that the randomiser would not pick this location again
-			// So, would have to do a lazy removal - whenever I come across a block that could not be placed, 
-			// go ahead and remove it from the legal_pos[][] array
-						
-		} // Finish placing all the members in the macro
-
-	} // End of this choice of legal_pos
-
-	return (macro_placed);
-
-}
-
-
-static void initial_placement_pl_macros(int macros_max_num_tries, int * free_locations) {
-
-	int macro_placed;
-	int imacro, iblk, itype, itry, ipos;
-
-    auto& cluster_ctx = g_vpr_ctx.clustering();
-    auto& device_ctx = g_vpr_ctx.device();
-
-	/* Macros are harder to place.  Do them first */
-	for (imacro = 0; imacro < num_pl_macros; imacro++) {
-		
-		// Every macro are not placed in the beginnning
-		macro_placed = false;
-		
-		// Assume that all the blocks in the macro are of the same type
-		iblk = pl_macros[imacro].members[0].blk_index;
-		itype = cluster_ctx.clb_nlist.block_type((ClusterBlockId)iblk)->index;
-		if (free_locations[itype] < pl_macros[imacro].num_blocks) {
-			vpr_throw(VPR_ERROR_PLACE, __FILE__, __LINE__,
-					"Initial placement failed.\n"
-					"Could not place macro length %d with head block %s (#%d); not enough free locations of type %s (#%d).\n"
-					"VPR cannot auto-size for your circuit, please resize the FPGA manually.\n", 
-					pl_macros[imacro].num_blocks, cluster_ctx.clb_nlist.block_name((ClusterBlockId)iblk).c_str(), iblk, device_ctx.block_types[itype].name, itype);
-		}
-
-		// Try to place the macro first, if can be placed - place them, otherwise try again
-		for (itry = 0; itry < macros_max_num_tries && macro_placed == false; itry++) {
-			
-			// Choose a random position for the head
-			ipos = vtr::irand(free_locations[itype] - 1);
-
-			// Try to place the macro
-			macro_placed = try_place_macro(itype, ipos, imacro);
-
-		} // Finished all tries
-		
-		
-		if (macro_placed == false){
-			// if a macro still could not be placed after macros_max_num_tries times, 
-			// go through the chip exhaustively to find a legal placement for the macro
-			// place the macro on the first location that is legal
-			// then set macro_placed = true;
-			// if there are no legal positions, error out
-
-			// Exhaustive placement of carry macros
-			for (ipos = 0; ipos < free_locations[itype] && macro_placed == false; ipos++) {
-
-				// Try to place the macro
-				macro_placed = try_place_macro(itype, ipos, imacro);
-
-			} // Exhausted all the legal placement position for this macro
-
-			// If macro could not be placed after exhaustive placement, error out
-			if (macro_placed == false) {
-				// Error out
-				vpr_throw(VPR_ERROR_PLACE, __FILE__, __LINE__,
-						"Initial placement failed.\n"
-						"Could not place macro length %d with head block %s (#%d); not enough free locations of type %s (#%d).\n"
-						"Please manually size the FPGA because VPR can't do this yet.\n", 
-						pl_macros[imacro].num_blocks, cluster_ctx.clb_nlist.block_name((ClusterBlockId)iblk).c_str(), iblk, device_ctx.block_types[itype].name, itype);
-			}
-
-		} else {
-			// This macro has been placed successfully, proceed to place the next macro
-			continue;
-		}
-	} // Finish placing all the pl_macros successfully
-}
-
-/* Place blocks that are NOT a part of any macro.
-* We'll randomly place each block in the clustered netlist, one by one. */
-static void initial_placement_blocks(int * free_locations, enum e_pad_loc_type pad_loc_type) {
-	int itype, ipos, x, y, z;
-    auto& cluster_ctx = g_vpr_ctx.clustering();
-    auto& place_ctx = g_vpr_ctx.mutable_placement();
-    auto& device_ctx = g_vpr_ctx.device();
-
-	for (auto blk_id : cluster_ctx.clb_nlist.blocks()) {
-		if (place_ctx.block_locs[(size_t)blk_id].x != EMPTY_BLOCK) {
-			// block placed.
-			continue;
-		}
-
-		/* Don't do IOs if the user specifies IOs; we'll read those locations later. */
-		if (!(cluster_ctx.clb_nlist.block_type(blk_id) == device_ctx.IO_TYPE && pad_loc_type == USER)) {
-
-		    /* Randomly select a free location of the appropriate type
-			 * for (size_t)blk_id.  We have a linearized list of all the free locations
-			 * that can accomodate a block of that type in free_locations[itype].
-			 * Choose one randomly and put (size_t)blk_id there.  Then we don't want to pick that
-			 * location again, so remove it from the free_locations array.
-			 */
-			itype = cluster_ctx.clb_nlist.block_type(blk_id)->index;
-			if (free_locations[itype] <= 0) {
-				vpr_throw(VPR_ERROR_PLACE, __FILE__, __LINE__, 
-						"Initial placement failed.\n"
-						"Could not place block %s (#%lu); no free locations of type %s (#%d).\n", 
-						cluster_ctx.clb_nlist.block_name(blk_id).c_str(), (size_t)blk_id, device_ctx.block_types[itype].name, itype);
-			}
-
-			initial_placement_location(free_locations, blk_id, &ipos, &x, &y, &z);
-
-			// Make sure that the position is EMPTY_BLOCK before placing the block down
-			VTR_ASSERT(place_ctx.grid_blocks[x][y].blocks[z] == EMPTY_BLOCK);
-
-			place_ctx.grid_blocks[x][y].blocks[z] = (size_t)blk_id;
-			place_ctx.grid_blocks[x][y].usage++;
-
-			place_ctx.block_locs[(size_t)blk_id].x = x;
-			place_ctx.block_locs[(size_t)blk_id].y = y;
-			place_ctx.block_locs[(size_t)blk_id].z = z;
-
-            //Mark IOs as fixed if specifying a (fixed) random placement
-            if(cluster_ctx.clb_nlist.block_type(blk_id) == device_ctx.IO_TYPE && pad_loc_type == RANDOM) {
-                place_ctx.block_locs[(size_t)blk_id].is_fixed = true;
- 			}
-
-			/* Ensure randomizer doesn't pick this location again, since it's occupied. Could shift all the 
-			* legal positions in legal_pos to remove the entry (choice) we just used, but faster to 
-			* just move the last entry in legal_pos to the spot we just used and decrement the 
-			* count of free_locations. */
-			legal_pos[itype][ipos] = legal_pos[itype][free_locations[itype] - 1]; /* overwrite used block position */
-			free_locations[itype]--;
-			
-		}
-	}
-}
-
-static void initial_placement_location(int * free_locations, ClusterBlockId blk_id,
-		int *pipos, int *px_to, int *py_to, int *pz_to) {
-
-    auto& cluster_ctx = g_vpr_ctx.clustering();
-
-	int itype = cluster_ctx.clb_nlist.block_type(blk_id)->index;
-
-	*pipos = vtr::irand(free_locations[itype] - 1);
-	*px_to = legal_pos[itype][*pipos].x;
-	*py_to = legal_pos[itype][*pipos].y;
-	*pz_to = legal_pos[itype][*pipos].z;
-}
-
-static void initial_placement(enum e_pad_loc_type pad_loc_type,
-		const char *pad_loc_file) {
-
-	/* Randomly places the blocks to create an initial placement. We rely on
-	 * the legal_pos array already being loaded.  That legal_pos[itype] is an 
-	 * array that gives every legal value of (x,y,z) that can accomodate a block.
-	 * The number of such locations is given by num_legal_pos[itype].
-	 */
-	int iblk, itype, x, y, z, ipos;
-	int *free_locations; /* [0..device_ctx.num_block_types-1]. 
-						  * Stores how many locations there are for this type that *might* still be free.
-						  * That is, this stores the number of entries in legal_pos[itype] that are worth considering
-						  * as you look for a free location.
-						  */
-    auto& device_ctx = g_vpr_ctx.device();
-    auto& cluster_ctx = g_vpr_ctx.clustering();
-    auto& place_ctx = g_vpr_ctx.mutable_placement();
-
-	free_locations = (int *) vtr::malloc(device_ctx.num_block_types * sizeof(int));
-	for (itype = 0; itype < device_ctx.num_block_types; itype++) {
-		free_locations[itype] = num_legal_pos[itype];
-	}
-	
-	/* We'll use the grid to record where everything goes. Initialize to the grid has no 
-	 * blocks placed anywhere.
-	 */
-	for (size_t i = 0; i < device_ctx.grid.width(); i++) {
-		for (size_t j = 0; j < device_ctx.grid.height(); j++) {
-			place_ctx.grid_blocks[i][j].usage = 0;
-			itype = device_ctx.grid[i][j].type->index;
-			for (int k = 0; k < device_ctx.block_types[itype].capacity; k++) {
-				if (place_ctx.grid_blocks[i][j].blocks[k] != INVALID_BLOCK) {
-					place_ctx.grid_blocks[i][j].blocks[k] = EMPTY_BLOCK;
-				}
-			}
-		}
-	}
-
-	/* Similarly, mark all blocks as not being placed yet. */
-	for (iblk = 0; iblk < (int) cluster_ctx.clb_nlist.blocks().size(); iblk++) {
-		place_ctx.block_locs[iblk].x = OPEN;
-		place_ctx.block_locs[iblk].y = OPEN;
-		place_ctx.block_locs[iblk].z = OPEN;
-	}
-
-	initial_placement_pl_macros(MAX_NUM_TRIES_TO_PLACE_MACROS_RANDOMLY, free_locations);
-
-	// All the macros are placed, update the legal_pos[][] array
-	for (itype = 0; itype < device_ctx.num_block_types; itype++) {
-		VTR_ASSERT(free_locations[itype] >= 0);
-		for (ipos = 0; ipos < free_locations[itype]; ipos++) {
-			x = legal_pos[itype][ipos].x;
-			y = legal_pos[itype][ipos].y;
-			z = legal_pos[itype][ipos].z;
-			
-			// Check if that location is occupied.  If it is, remove from legal_pos
-			if (place_ctx.grid_blocks[x][y].blocks[z] != EMPTY_BLOCK && place_ctx.grid_blocks[x][y].blocks[z] != INVALID_BLOCK) {
-				legal_pos[itype][ipos] = legal_pos[itype][free_locations[itype] - 1];
-				free_locations[itype]--;
-
-				// After the move, I need to check this particular entry again
-				ipos--;
-				continue;
-			}
-		}
-	} // Finish updating the legal_pos[][] and free_locations[] array
-
-	initial_placement_blocks(free_locations, pad_loc_type);
-
-	if (pad_loc_type == USER) {
-		read_user_pad_loc(pad_loc_file);
-	}
-
-	/* Restore legal_pos */
-	load_legal_placements();
-
-#ifdef VERBOSE
-	vtr::printf_info("At end of initial_placement.\n");
-	if (getEchoEnabled() && isEchoFileEnabled(E_ECHO_INITIAL_CLB_PLACEMENT)) {
-		print_clb_placement(getEchoFileName(E_ECHO_INITIAL_CLB_PLACEMENT));
-	}
-#endif
-	free(free_locations);
-}
-
-static void free_fast_cost_update(void) {
-	int i;
-    auto& device_ctx = g_vpr_ctx.device();
-
-	for (i = 0; i <= device_ctx.ny; i++)
-		free(chanx_place_cost_fac[i]);
-	free(chanx_place_cost_fac);
-	chanx_place_cost_fac = NULL;
-
-	for (i = 0; i <= device_ctx.nx; i++)
-		free(chany_place_cost_fac[i]);
-	free(chany_place_cost_fac);
-	chany_place_cost_fac = NULL;
-}
-
-static void alloc_and_load_for_fast_cost_update(float place_cost_exp) {
-
-	/* Allocates and loads the chanx_place_cost_fac and chany_place_cost_fac *
-	 * arrays with the inverse of the average number of tracks per channel   *
-	 * between [subhigh] and [sublow].  This is only useful for the cost     *
-	 * function that takes the length of the net bounding box in each        *
-	 * dimension divided by the average number of tracks in that direction.  *
-	 * For other cost functions, you don't have to bother calling this       *
-	 * routine; when using the cost function described above, however, you   *
-	 * must always call this routine after you call init_chan and before     *
-	 * you do any placement cost determination.  The place_cost_exp factor   *
-	 * specifies to what power the width of the channel should be taken --   *
-	 * larger numbers make narrower channels more expensive.                 */
-
-	int low, high, i;
-    auto& device_ctx = g_vpr_ctx.device();
-
-	/* Access arrays below as chan?_place_cost_fac[subhigh][sublow].  Since   *
-	 * subhigh must be greater than or equal to sublow, we only need to       *
-	 * allocate storage for the lower half of a matrix.                       */
-
-	chanx_place_cost_fac = (float **) vtr::malloc((device_ctx.ny + 1) * sizeof(float *));
-	for (i = 0; i <= device_ctx.ny; i++)
-		chanx_place_cost_fac[i] = (float *) vtr::malloc((i + 1) * sizeof(float));
-
-	chany_place_cost_fac = (float **) vtr::malloc((device_ctx.nx + 1) * sizeof(float *));
-	for (i = 0; i <= device_ctx.nx; i++)
-		chany_place_cost_fac[i] = (float *) vtr::malloc((i + 1) * sizeof(float));
-
-	/* First compute the number of tracks between channel high and channel *
-	 * low, inclusive, in an efficient manner.                             */
-
-	chanx_place_cost_fac[0][0] = device_ctx.chan_width.x_list[0];
-
-	for (high = 1; high <= device_ctx.ny; high++) {
-		chanx_place_cost_fac[high][high] = device_ctx.chan_width.x_list[high];
-		for (low = 0; low < high; low++) {
-			chanx_place_cost_fac[high][low] =
-					chanx_place_cost_fac[high - 1][low] + device_ctx.chan_width.x_list[high];
-		}
-	}
-
-	/* Now compute the inverse of the average number of tracks per channel *
-	 * between high and low.  The cost function divides by the average     *
-	 * number of tracks per channel, so by storing the inverse I convert   *
-	 * this to a faster multiplication.  Take this final number to the     *
-	 * place_cost_exp power -- numbers other than one mean this is no      *
-	 * longer a simple "average number of tracks"; it is some power of     *
-	 * that, allowing greater penalization of narrow channels.             */
-
-	for (high = 0; high <= device_ctx.ny; high++)
-		for (low = 0; low <= high; low++) {
-			chanx_place_cost_fac[high][low] = (high - low + 1.)
-					/ chanx_place_cost_fac[high][low];
-			chanx_place_cost_fac[high][low] = pow(
-					(double) chanx_place_cost_fac[high][low],
-					(double) place_cost_exp);
-		}
-
-	/* Now do the same thing for the y-directed channels.  First get the  *
-	 * number of tracks between channel high and channel low, inclusive.  */
-
-	chany_place_cost_fac[0][0] = device_ctx.chan_width.y_list[0];
-
-	for (high = 1; high <= device_ctx.nx; high++) {
-		chany_place_cost_fac[high][high] = device_ctx.chan_width.y_list[high];
-		for (low = 0; low < high; low++) {
-			chany_place_cost_fac[high][low] =
-					chany_place_cost_fac[high - 1][low] + device_ctx.chan_width.y_list[high];
-		}
-	}
-
-	/* Now compute the inverse of the average number of tracks per channel * 
-	 * between high and low.  Take to specified power.                     */
-
-	for (high = 0; high <= device_ctx.nx; high++)
-		for (low = 0; low <= high; low++) {
-			chany_place_cost_fac[high][low] = (high - low + 1.)
-					/ chany_place_cost_fac[high][low];
-			chany_place_cost_fac[high][low] = pow(
-					(double) chany_place_cost_fac[high][low],
-					(double) place_cost_exp);
-		}
-}
-
-static void check_place(float bb_cost, float timing_cost, 
-		enum e_place_algorithm place_algorithm,
-		float delay_cost) {
-
-	/* Checks that the placement has not confused our data structures. *
-	 * i.e. the clb and block structures agree about the locations of  *
-	 * every block, blocks are in legal spots, etc.  Also recomputes   *
-	 * the final placement cost from scratch and makes sure it is      *
-	 * within roundoff of what we think the cost is.                   */
-
-	static int *bdone;
-	int i, j, k, error = 0, bnum;
-	float bb_cost_check;
-	int usage_check;
-	float timing_cost_check, delay_cost_check;
-	int imacro, imember, head_iblk, member_iblk, member_x, member_y, member_z;
-
-	bb_cost_check = comp_bb_cost(CHECK);
-	//vtr::printf_info("bb_cost recomputed from scratch: %g\n", bb_cost_check);
-	if (fabs(bb_cost_check - bb_cost) > bb_cost * ERROR_TOL) {
-		vtr::printf_error(__FILE__, __LINE__,
-				"bb_cost_check: %g and bb_cost: %g differ in check_place.\n", 
-				bb_cost_check, bb_cost);
-		error++;
-	}
-
-	if (place_algorithm == PATH_TIMING_DRIVEN_PLACE) {
-		comp_td_costs(&timing_cost_check, &delay_cost_check);
-		//vtr::printf_info("timing_cost recomputed from scratch: %g\n", timing_cost_check);
-		if (fabs(timing_cost_check - timing_cost) > timing_cost * ERROR_TOL) {
-			vtr::printf_error(__FILE__, __LINE__,
-					"timing_cost_check: %g and timing_cost: %g differ in check_place.\n", 
-					timing_cost_check, timing_cost);
-			error++;
-		}
-		//vtr::printf_info("delay_cost recomputed from scratch: %g\n", delay_cost_check);
-		if (fabs(delay_cost_check - delay_cost) > delay_cost * ERROR_TOL) {
-			vtr::printf_error(__FILE__, __LINE__,
-					"delay_cost_check: %g and delay_cost: %g differ in check_place.\n", 
-					delay_cost_check, delay_cost);
-			error++;
-		}
-	}
-
-    auto& cluster_ctx = g_vpr_ctx.clustering();
-    auto& place_ctx = g_vpr_ctx.placement();
-    auto& device_ctx = g_vpr_ctx.device();
-
-	bdone = (int *) vtr::malloc((int) cluster_ctx.clb_nlist.blocks().size() * sizeof(int));
-	for (i = 0; i < (int) cluster_ctx.clb_nlist.blocks().size(); i++)
-		bdone[i] = 0;
-
-	/* Step through device grid and placement. Check it against blocks */
-	for (i = 0; i <= (device_ctx.nx + 1); i++)
-		for (j = 0; j <= (device_ctx.ny + 1); j++) {
-			if (place_ctx.grid_blocks[i][j].usage > device_ctx.grid[i][j].type->capacity) {
-				vtr::printf_error(__FILE__, __LINE__,
-						"Block at grid location (%d,%d) overused. Usage is %d.\n", 
-						i, j, place_ctx.grid_blocks[i][j].usage);
-				error++;
-			}
-			usage_check = 0;
-			for (k = 0; k < device_ctx.grid[i][j].type->capacity; k++) {
-				bnum = place_ctx.grid_blocks[i][j].blocks[k];
-				if (EMPTY_BLOCK == bnum || INVALID_BLOCK == bnum)
-					continue;
-
-				if (cluster_ctx.clb_nlist.block_type((ClusterBlockId) bnum) != device_ctx.grid[i][j].type) {
-					vtr::printf_error(__FILE__, __LINE__,
-							"Block %d type does not match grid location (%d,%d) type.\n",
-							bnum, i, j);
-					error++;
-				}
-				if ((place_ctx.block_locs[bnum].x != i) || (place_ctx.block_locs[bnum].y != j)) {
-					vtr::printf_error(__FILE__, __LINE__,
-							"Block %d location conflicts with grid(%d,%d) data.\n", 
-							bnum, i, j);
-					error++;
-				}
-				++usage_check;
-				bdone[bnum]++;
-			}
-			if (usage_check != place_ctx.grid_blocks[i][j].usage) {
-				vtr::printf_error(__FILE__, __LINE__,
-						"Location (%d,%d) usage is %d, but has actual usage %d.\n",
-						i, j, place_ctx.grid_blocks[i][j].usage, usage_check);
-				error++;
-			}
-		}
-
-	/* Check that every block exists in the device_ctx.grid and cluster_ctx.blocks arrays somewhere. */
-	for (i = 0; i < (int) cluster_ctx.clb_nlist.blocks().size(); i++)
-		if (bdone[i] != 1) {
-			vtr::printf_error(__FILE__, __LINE__,
-					"Block %d listed %d times in data structures.\n",
-					i, bdone[i]);
-			error++;
-		}
-	free(bdone);
-	
-	/* Check the pl_macro placement are legal - blocks are in the proper relative position. */
-	for (imacro = 0; imacro < num_pl_macros; imacro++) {
-		
-		head_iblk = pl_macros[imacro].members[0].blk_index;
-		
-		for (imember = 0; imember < pl_macros[imacro].num_blocks; imember++) {
-			
-			member_iblk = pl_macros[imacro].members[imember].blk_index;
-
-			// Compute the suppossed member's x,y,z location
-			member_x = place_ctx.block_locs[head_iblk].x + pl_macros[imacro].members[imember].x_offset;
-			member_y = place_ctx.block_locs[head_iblk].y + pl_macros[imacro].members[imember].y_offset;
-			member_z = place_ctx.block_locs[head_iblk].z + pl_macros[imacro].members[imember].z_offset;
-
-			// Check the place_ctx.block_locs data structure first
-			if (place_ctx.block_locs[member_iblk].x != member_x 
-					|| place_ctx.block_locs[member_iblk].y != member_y 
-					|| place_ctx.block_locs[member_iblk].z != member_z) {
-				vtr::printf_error(__FILE__, __LINE__,
-						"Block %d in pl_macro #%d is not placed in the proper orientation.\n", 
-						member_iblk, imacro);
-				error++;
-			}
-
-			// Then check the place_ctx.grid data structure
-			if (place_ctx.grid_blocks[member_x][member_y].blocks[member_z] != member_iblk) {
-				vtr::printf_error(__FILE__, __LINE__,
-						"Block %d in pl_macro #%d is not placed in the proper orientation.\n", 
-						member_iblk, imacro);
-				error++;
-			}
-		} // Finish going through all the members
-	} // Finish going through all the macros
-
-	if (error == 0) {
-		vtr::printf_info("\n");
-		vtr::printf_info("Completed placement consistency check successfully.\n");
-
-	} else {
-		vpr_throw(VPR_ERROR_PLACE, __FILE__, __LINE__,
-				"\nCompleted placement consistency check, %d errors found.\n"
-				"Aborting program.\n", error);
-	}
-
-}
-
-#ifdef VERBOSE
-static void print_clb_placement(const char *fname) {
-
-	/* Prints out the clb placements to a file.  */
-
-	FILE *fp;
-	int i;
-    auto& cluster_ctx = g_vpr_ctx.clustering();
-    auto& place_ctx = g_vpr_ctx.placement();
-	
-	fp = vtr::fopen(fname, "w");
-	fprintf(fp, "Complex block placements:\n\n");
-
-	fprintf(fp, "Block #\tName\t(X, Y, Z).\n");
-	for(i = 0; i < (int) cluster_ctx.clb_nlist.blocks().size(); i++) {
-		fprintf(fp, "#%d\t%s\t(%d, %d, %d).\n", i, cluster_ctx.clb_nlist.block_name((ClusterBlockId) i), place_ctx.block_locs[i].x, place_ctx.block_locs[i].y, place_ctx.block_locs[i].z);
-	}
-	
-	fclose(fp);	
-}
-#endif
-
-static void free_try_swap_arrays(void) {
-	if(ts_nets_to_update != NULL) {
-		free(ts_nets_to_update);
-		free(blocks_affected.moved_blocks);
-		
-		ts_nets_to_update = NULL;
-		blocks_affected.moved_blocks = NULL;
-		blocks_affected.num_moved_blocks = 0;
-	}
-}
-
-
+#include <cstdio>
+#include <cmath>
+#include <memory>
+#include <fstream>
+using namespace std;
+
+#include "vtr_assert.h"
+#include "vtr_log.h"
+#include "vtr_util.h"
+#include "vtr_random.h"
+#include "vtr_matrix.h"
+
+#include "vpr_types.h"
+#include "vpr_error.h"
+#include "vpr_utils.h"
+
+#include "globals.h"
+#include "place.h"
+#include "read_place.h"
+#include "draw.h"
+#include "place_and_route.h"
+#include "net_delay.h"
+#include "path_delay.h"
+#include "timing_place_lookup.h"
+#include "timing_place.h"
+#include "read_xml_arch_file.h"
+#include "echo_files.h"
+#include "vpr_utils.h"
+#include "place_macro.h"
+#include "histogram.h"
+#include "place_util.h"
+
+#include "PlacementDelayCalculator.h"
+#include "timing_util.h"
+#include "timing_info.h"
+#include "tatum/echo_writer.hpp"
+
+/************** Types and defines local to place.c ***************************/
+
+/* Cut off for incremental bounding box updates.                          *
+ * 4 is fastest -- I checked.                                             */
+/* To turn off incremental bounding box updates, set this to a huge value */
+#define SMALL_NET 4
+
+/* This defines the error tolerance for floating points variables used in *
+ * cost computation. 0.01 means that there is a 1% error tolerance.       */
+#define ERROR_TOL .01
+
+/* This defines the maximum number of swap attempts before invoking the   *
+ * once-in-a-while placement legality check as well as floating point     *
+ * variables round-offs check.                                            */
+#define MAX_MOVES_BEFORE_RECOMPUTE 50000
+
+/* The maximum number of tries when trying to place a carry chain at a    *
+ * random location before trying exhaustive placement - find the fist     *
+ * legal position and place it during initial placement.                  */
+#define MAX_NUM_TRIES_TO_PLACE_MACROS_RANDOMLY 4
+
+/* Flags for the states of the bounding box.                              *
+ * Stored as char for memory efficiency.                                  */
+#define NOT_UPDATED_YET 'N'
+#define UPDATED_ONCE 'U'
+#define GOT_FROM_SCRATCH 'S'
+
+/* For comp_cost.  NORMAL means use the method that generates updateable  *
+ * bounding boxes for speed.  CHECK means compute all bounding boxes from *
+ * scratch using a very simple routine to allow checks of the other       *
+ * costs.                                                                 */
+enum cost_methods {
+	NORMAL, CHECK
+};
+
+/* This is for the placement swap routines. A swap attempt could be       *
+ * rejected, accepted or aborted (due to the limitations placed on the    *
+ * carry chain support at this point).                                    */
+enum swap_result {
+	REJECTED, ACCEPTED, ABORTED
+};
+
+struct t_placer_statistics {
+	double av_cost, av_bb_cost, av_timing_cost,
+	       sum_of_squares, av_delay_cost;
+	int success_sum;
+};
+
+#define MAX_INV_TIMING_COST 1.e9
+/* Stops inverse timing cost from going to infinity with very lax timing constraints, 
+which avoids multiplying by a gigantic inverse_prev_timing_cost when auto-normalizing. 
+The exact value of this cost has relatively little impact, but should not be
+large enough to be on the order of timing costs for normal constraints. */
+
+/********************** Variables local to place.c ***************************/
+
+/* Cost of a net, and a temporary cost of a net used during move assessment. */
+//static float *net_cost = NULL, *temp_net_cost = NULL; /* [0..cluster_ctx.clb_nlist.nets().size()-1] */
+static vtr::vector_map<ClusterNetId, float> net_cost, temp_net_cost;
+
+static t_legal_pos **legal_pos = NULL; /* [0..device_ctx.num_block_types-1][0..type_tsize - 1] */
+static int *num_legal_pos = NULL; /* [0..num_legal_pos-1] */
+
+/* [0...cluster_ctx.clb_nlist.nets().size()-1]                                               *
+ * A flag array to indicate whether the specific bounding box has been updated   *
+ * in this particular swap or not. If it has been updated before, the code       *
+ * must use the updated data, instead of the out-of-date data passed into the    *
+ * subroutine, particularly used in try_swap(). The value NOT_UPDATED_YET        *
+ * indicates that the net has not been updated before, UPDATED_ONCE indicated    *
+ * that the net has been updated once, if it is going to be updated again, the   *
+ * values from the previous update must be used. GOT_FROM_SCRATCH is only        *
+ * applicable for nets larger than SMALL_NETS and it indicates that the          *
+ * particular bounding box cannot be updated incrementally before, hence the     *
+ * bounding box is got from scratch, so the bounding box would definitely be     *
+ * right, DO NOT update again.                                                   */
+static vtr::vector_map<ClusterNetId, char> bb_updated_before;
+
+/* [0..cluster_ctx.clb_nlist.nets().size()-1][1..num_pins-1]. What is the value of the timing   */
+/* driven portion of the cost function. These arrays will be set to  */
+/* (criticality * delay) for each point to point connection. */
+static float **point_to_point_timing_cost = NULL;
+static float **temp_point_to_point_timing_cost = NULL;
+
+/* [0..cluster_ctx.clb_nlist.nets().size()-1][1..num_pins-1]. What is the value of the delay */
+/* for each connection in the circuit */
+static float **point_to_point_delay_cost = NULL;
+static float **temp_point_to_point_delay_cost = NULL;
+
+/* [0..cluster_ctx.clb_nlist.blocks().size()-1][0..pins_per_clb-1]. Indicates which pin on the net */
+/* this block corresponds to, this is only required during timing-driven */
+/* placement. It is used to allow us to update individual connections on */
+/* each net */
+static vtr::Matrix<int> net_pin_index;
+
+/* [0..cluster_ctx.clb_nlist.nets().size()-1].  Store the bounding box coordinates and the number of    *
+ * blocks on each of a net's bounding box (to allow efficient updates),      *
+ * respectively.                                                             */
+
+static vtr::vector_map<ClusterNetId, t_bb> bb_coords, bb_num_on_edges;
+
+/* Store the information on the blocks to be moved in a swap during     *
+ * placement, in the form of array of structs instead of struct with    *
+ * arrays for cache effifiency                                          *
+ */
+static t_pl_blocks_to_be_moved blocks_affected;
+
+/* The arrays below are used to precompute the inverse of the average   *
+ * number of tracks per channel between [subhigh] and [sublow].  Access *
+ * them as chan?_place_cost_fac[subhigh][sublow].  They are used to     *
+ * speed up the computation of the cost function that takes the length  *
+ * of the net bounding box in each dimension, divided by the average    *
+ * number of tracks in that direction; for other cost functions they    *
+ * will never be used.                                                  *
+ *           [0...device_ctx.ny][0...device_ctx.nx]                     */
+static float **chanx_place_cost_fac, **chany_place_cost_fac;
+
+/* The following arrays are used by the try_swap function for speed.   */
+/* [0...cluster_ctx.clb_nlist.nets().size()-1] */
+static vtr::vector_map<ClusterNetId, t_bb> ts_bb_coord_new, ts_bb_edge_new;
+static int *ts_nets_to_update = NULL;
+
+/* The pl_macros array stores all the carry chains placement macros.   *
+ * [0...num_pl_macros-1]                                                  */
+static t_pl_macro * pl_macros = NULL;
+static int num_pl_macros;
+
+/* These file-scoped variables keep track of the number of swaps       *
+ * rejected, accepted or aborted. The total number of swap attempts    *
+ * is the sum of the three number.                                     */
+static int num_swap_rejected = 0;
+static int num_swap_accepted = 0;
+static int num_swap_aborted = 0;
+static int num_ts_called = 0;
+
+/* Expected crossing counts for nets with different #'s of pins.  From *
+ * ICCAD 94 pp. 690 - 695 (with linear interpolation applied by me).   *
+ * Multiplied to bounding box of a net to better estimate wire length  *
+ * for higher fanout nets. Each entry is the correction factor for the *
+ * fanout index-1                                                      */
+static const float cross_count[50] = { /* [0..49] */1.0, 1.0, 1.0, 1.0828, 1.1536, 1.2206, 1.2823, 1.3385, 1.3991, 1.4493, 1.4974,
+		1.5455, 1.5937, 1.6418, 1.6899, 1.7304, 1.7709, 1.8114, 1.8519, 1.8924,
+		1.9288, 1.9652, 2.0015, 2.0379, 2.0743, 2.1061, 2.1379, 2.1698, 2.2016,
+		2.2334, 2.2646, 2.2958, 2.3271, 2.3583, 2.3895, 2.4187, 2.4479, 2.4772,
+		2.5064, 2.5356, 2.5610, 2.5864, 2.6117, 2.6371, 2.6625, 2.6887, 2.7148,
+		2.7410, 2.7671, 2.7933 };
+
+/********************* Static subroutines local to place.c *******************/
+#ifdef VERBOSE
+	static void print_clb_placement(const char *fname);
+#endif
+
+static void alloc_and_load_placement_structs(
+		float place_cost_exp, t_placer_opts placer_opts,
+		t_direct_inf *directs, int num_directs);
+
+static void alloc_and_load_try_swap_structs();
+
+static void free_placement_structs(t_placer_opts placer_opts);
+
+static void alloc_and_load_for_fast_cost_update(float place_cost_exp);
+
+static void free_fast_cost_update(void);
+
+static void alloc_legal_placements();
+static void load_legal_placements();
+
+static void free_legal_placements();
+
+static int check_macro_can_be_placed(int imacro, int itype, int x, int y, int z);
+
+static int try_place_macro(int itype, int ipos, int imacro);
+
+static void initial_placement_pl_macros(int macros_max_num_tries, int * free_locations);
+
+static void initial_placement_blocks(int * free_locations, enum e_pad_loc_type pad_loc_type);
+static void initial_placement_location(int * free_locations, ClusterBlockId blk_id,
+		int *pipos, int *px, int *py, int *pz);
+
+static void initial_placement(enum e_pad_loc_type pad_loc_type,
+		const char *pad_loc_file);
+
+static float comp_bb_cost(enum cost_methods method);
+
+static int setup_blocks_affected(int b_from, int x_to, int y_to, int z_to);
+
+static int find_affected_blocks(int b_from, int x_to, int y_to, int z_to);
+
+static enum swap_result try_swap(float t, float *cost, float *bb_cost, float *timing_cost,
+		float rlim,
+        enum e_place_algorithm place_algorithm, float timing_tradeoff,
+		float inverse_prev_bb_cost, float inverse_prev_timing_cost,
+		float *delay_cost);
+
+static void check_place(float bb_cost, float timing_cost,
+		enum e_place_algorithm place_algorithm,
+		float delay_cost);
+
+static float starting_t(float *cost_ptr, float *bb_cost_ptr,
+		float *timing_cost_ptr,
+		t_annealing_sched annealing_sched, int max_moves, float rlim,
+		enum e_place_algorithm place_algorithm, float timing_tradeoff,
+		float inverse_prev_bb_cost, float inverse_prev_timing_cost,
+		float *delay_cost_ptr);
+
+static void update_t(float *t, float rlim, float success_rat,
+		t_annealing_sched annealing_sched);
+
+static void update_rlim(float *rlim, float success_rat);
+
+static int exit_crit(float t, float cost,
+		t_annealing_sched annealing_sched);
+
+static int count_connections(void);
+
+static double get_std_dev(int n, double sum_x_squared, double av_x);
+
+static float recompute_bb_cost(void);
+
+static float comp_td_point_to_point_delay(ClusterNetId net_id, int ipin);
+
+static void comp_td_point_to_point_delays();
+
+static void update_td_cost(void);
+
+static void comp_delta_td_cost(float *delta_timing, float *delta_delay);
+
+static void comp_td_costs(float *timing_cost, float *connection_delay_sum);
+
+static enum swap_result assess_swap(float delta_c, float t);
+
+static bool find_to(t_type_ptr type, float rlim, 
+		int x_from, int y_from, 
+		int *px_to, int *py_to, int *pz_to);
+static void find_to_location(t_type_ptr type, float rlim,
+		int x_from, int y_from, 
+		int *px_to, int *py_to, int *pz_to);
+
+static void get_non_updateable_bb(ClusterNetId net_id, t_bb *bb_coord_new);
+
+static void update_bb(ClusterNetId net_id, t_bb *bb_coord_new,
+		t_bb *bb_edge_new, int xold, int yold, int xnew, int ynew);
+		
+static int find_affected_nets(int *nets_to_update);
+
+static float get_net_cost(ClusterNetId net_id, t_bb *bb_ptr);
+
+static void get_bb_from_scratch(ClusterNetId net_id, t_bb *coords,
+		t_bb *num_on_edges);
+
+static double get_net_wirelength_estimate(ClusterNetId net_id, t_bb *bbptr);
+
+static void free_try_swap_arrays(void);
+
+static void outer_loop_recompute_criticalities(t_placer_opts placer_opts,
+	int num_connections, float crit_exponent, float bb_cost,
+	float * place_delay_value, float * timing_cost, float * delay_cost,
+	int * outer_crit_iter_count, float * inverse_prev_timing_cost,
+	float * inverse_prev_bb_cost,
+    const IntraLbPbPinLookup& pb_gpin_lookup,
+#ifdef ENABLE_CLASSIC_VPR_STA
+    t_slack* slacks,
+    t_timing_inf timing_inf,
+#endif
+    SetupTimingInfo& timing_info);
+
+static void placement_inner_loop(float t, float rlim, t_placer_opts placer_opts,
+	float inverse_prev_bb_cost, float inverse_prev_timing_cost, int move_lim,
+	float crit_exponent, int inner_recompute_limit,
+	t_placer_statistics *stats, float * cost, float * bb_cost, float * timing_cost,
+	float * delay_cost,
+#ifdef ENABLE_CLASSIC_VPR_STA
+    t_slack* slacks,
+    t_timing_inf timing_inf,
+#endif
+    const IntraLbPbPinLookup& pb_gpin_lookup,
+    SetupTimingInfo& timing_info);
+
+/*****************************************************************************/
+void try_place(t_placer_opts placer_opts,
+		t_annealing_sched annealing_sched,
+		t_chan_width_dist chan_width_dist, t_router_opts router_opts,
+		t_det_routing_arch *det_routing_arch, t_segment_inf * segment_inf,
+#ifdef ENABLE_CLASSIC_VPR_STA
+		t_timing_inf timing_inf, 
+#endif
+        t_direct_inf *directs, int num_directs) {
+
+	/* Does almost all the work of placing a circuit.  Width_fac gives the   *
+	 * width of the widest channel.  Place_cost_exp says what exponent the   *
+	 * width should be taken to when calculating costs.  This allows a       *
+	 * greater bias for anisotropic architectures.                           */
+
+	int tot_iter, move_lim, moves_since_cost_recompute, width_fac, num_connections,
+		outer_crit_iter_count, inner_recompute_limit;
+	unsigned int ipin;
+	float t, success_rat, rlim, cost, timing_cost, bb_cost, new_bb_cost, new_timing_cost,
+		delay_cost, new_delay_cost, place_delay_value, inverse_prev_bb_cost, inverse_prev_timing_cost,
+		oldt, crit_exponent,
+		first_rlim, final_rlim, inverse_delta_rlim;
+    tatum::TimingPathInfo critical_path;
+    float sTNS = NAN;
+    float sWNS = NAN;
+
+	double std_dev;
+	char msg[vtr::bufsize];
+	t_placer_statistics stats;
+#ifdef ENABLE_CLASSIC_VPR_STA
+	t_slack * slacks = NULL;
+#endif
+
+    auto& device_ctx = g_vpr_ctx.device();
+    auto& cluster_ctx = g_vpr_ctx.clustering();
+
+    std::shared_ptr<SetupTimingInfo> timing_info;
+    std::shared_ptr<PlacementDelayCalculator> placement_delay_calc;
+
+	/* Allocated here because it goes into timing critical code where each memory allocation is expensive */
+    IntraLbPbPinLookup pb_gpin_lookup(device_ctx.block_types, device_ctx.num_block_types);
+
+
+	/* init file scope variables */
+	num_swap_rejected = 0;
+	num_swap_accepted = 0;
+	num_swap_aborted = 0;
+	num_ts_called = 0;
+
+	if (placer_opts.place_algorithm == PATH_TIMING_DRIVEN_PLACE
+			|| placer_opts.enable_timing_computations) {
+		/*do this before the initial placement to avoid messing up the initial placement */
+		alloc_lookups_and_criticalities(chan_width_dist, router_opts, det_routing_arch, segment_inf, directs, num_directs);
+
+#ifdef ENABLE_CLASSIC_VPR_STA
+        slacks = alloc_and_load_timing_graph(timing_inf);
+#endif
+	}
+
+	width_fac = placer_opts.place_chan_width;
+
+	init_chan(width_fac, chan_width_dist);
+
+	alloc_and_load_placement_structs(placer_opts.place_cost_exp, placer_opts,
+			directs, num_directs);
+
+	initial_placement(placer_opts.pad_loc_type, placer_opts.pad_loc_file.c_str());
+	init_draw_coords((float) width_fac);
+
+
+
+
+	/* Gets initial cost and loads bounding boxes. */
+
+	if (placer_opts.place_algorithm == PATH_TIMING_DRIVEN_PLACE || placer_opts.enable_timing_computations) {
+		bb_cost = comp_bb_cost(NORMAL);
+
+		crit_exponent = placer_opts.td_place_exp_first; /*this will be modified when rlim starts to change */
+
+		num_connections = count_connections();
+		vtr::printf_info("\n");
+		vtr::printf_info("There are %d point to point connections in this circuit.\n", num_connections);
+		vtr::printf_info("\n");
+
+		place_delay_value = 0;
+
+        //Update the point-to-point delays from the initial placement
+        comp_td_point_to_point_delays();
+
+        /*
+         * Initialize timing analysis
+         */
+        auto& atom_ctx = g_vpr_ctx.atom();
+        placement_delay_calc = std::make_shared<PlacementDelayCalculator>(atom_ctx.nlist, atom_ctx.lookup, point_to_point_delay_cost);
+        timing_info = make_setup_timing_info(placement_delay_calc);
+
+        timing_info->update();
+        timing_info->set_warn_unconstrained(false); //Don't warn again about unconstrained nodes again during placement
+
+        //Initial slack estimates
+        load_criticalities(*timing_info, crit_exponent, pb_gpin_lookup);
+
+        critical_path = timing_info->least_slack_critical_path();
+
+        //Write out the initial timing echo file
+        if(isEchoFileEnabled(E_ECHO_INITIAL_PLACEMENT_TIMING_GRAPH)) {
+            auto& timing_ctx = g_vpr_ctx.timing();
+
+            tatum::write_echo(getEchoFileName(E_ECHO_INITIAL_PLACEMENT_TIMING_GRAPH),
+                    *timing_ctx.graph, *timing_ctx.constraints, *placement_delay_calc, timing_info->analyzer());
+        }
+
+#ifdef ENABLE_CLASSIC_VPR_STA
+        load_timing_graph_net_delays(point_to_point_delay_cost);
+		do_timing_analysis(slacks, timing_inf, false, true);
+
+        float cpd_diff_ns = std::abs(get_critical_path_delay() - 1e9*critical_path.delay());
+        if(cpd_diff_ns > ERROR_TOL) {
+            print_classic_cpds();
+            print_tatum_cpds(timing_info->critical_paths());
+
+            vpr_throw(VPR_ERROR_TIMING, __FILE__, __LINE__, "Classic VPR and Tatum critical paths do not match (%g and %g respectively)", get_critical_path_delay(), 1e9*critical_path.delay());
+        }
+#endif
+
+		/*now we can properly compute costs  */
+		comp_td_costs(&timing_cost, &delay_cost); /*also updates values in point_to_point_delay_cost */
+
+		if (getEchoEnabled()) {
+#ifdef ENABLE_CLASSIC_VPR_STA
+			if(isEchoFileEnabled(E_ECHO_INITIAL_PLACEMENT_SLACK))
+				print_slack(slacks->slack, false, getEchoFileName(E_ECHO_INITIAL_PLACEMENT_SLACK));
+			if(isEchoFileEnabled(E_ECHO_INITIAL_PLACEMENT_CRITICALITY))
+				print_criticality(slacks, getEchoFileName(E_ECHO_INITIAL_PLACEMENT_CRITICALITY));
+#endif
+		}
+		outer_crit_iter_count = 1;
+
+		inverse_prev_timing_cost = 1 / timing_cost;
+		inverse_prev_bb_cost = 1 / bb_cost;
+		cost = 1; /*our new cost function uses normalized values of           */
+		/*bb_cost and timing_cost, the value of cost will be reset  */
+		/*to 1 at each temperature when *_TIMING_DRIVEN_PLACE is true */
+	} else { /*BOUNDING_BOX_PLACE */
+		cost = bb_cost = comp_bb_cost(NORMAL);
+		timing_cost = 0;
+		delay_cost = 0;
+		place_delay_value = 0;
+		outer_crit_iter_count = 0;
+		num_connections = 0;
+		crit_exponent = 0;
+
+		inverse_prev_timing_cost = 0; /*inverses not used */
+		inverse_prev_bb_cost = 0;
+	}
+
+
+    //Initial pacement statistics
+    vtr::printf_info("Initial placement cost: %g bb_cost: %g td_cost: %g delay_cost: %g\n",
+            cost, bb_cost, timing_cost, delay_cost);
+	if (placer_opts.place_algorithm == PATH_TIMING_DRIVEN_PLACE) {
+        vtr::printf_info("Initial placement estimated Critical Path Delay (CPD): %g ns\n", 
+                1e9*critical_path.delay());
+        vtr::printf_info("Initial placement estimated setup Total Negative Slack (sTNS): %g ns\n", 
+                1e9*timing_info->setup_total_negative_slack());
+        vtr::printf_info("Initial placement estimated setup Worst Negative Slack (sWNS): %g ns\n", 
+                1e9*timing_info->setup_worst_negative_slack());
+        vtr::printf_info("\n");
+
+        vtr::printf_info("Initial placement estimated setup slack histogram:\n");
+        print_histogram(create_setup_slack_histogram(*timing_info->setup_analyzer()));
+    }
+    vtr::printf_info("\n");
+
+    //Sanity check that initial placement is legal
+    check_place(bb_cost, timing_cost, placer_opts.place_algorithm, delay_cost);
+
+	move_lim = (int) (annealing_sched.inner_num * pow(cluster_ctx.clb_nlist.blocks().size(), 1.3333));
+
+	if (placer_opts.inner_loop_recompute_divider != 0) {
+		inner_recompute_limit = (int) 
+			(0.5 + (float) move_lim	/ (float) placer_opts.inner_loop_recompute_divider);
+    } else {
+		/*don't do an inner recompute */
+		inner_recompute_limit = move_lim + 1;
+    }
+
+	/* Sometimes I want to run the router with a random placement.  Avoid *
+	 * using 0 moves to stop division by 0 and 0 length vector problems,  *
+	 * by setting move_lim to 1 (which is still too small to do any       *
+	 * significant optimization).                                         */
+
+	if (move_lim <= 0)
+		move_lim = 1;
+
+	rlim = (float) max(device_ctx.nx + 1, device_ctx.ny + 1);
+
+	first_rlim = rlim; /*used in timing-driven placement for exponent computation */
+	final_rlim = 1;
+	inverse_delta_rlim = 1 / (first_rlim - final_rlim);
+
+	t = starting_t(&cost, &bb_cost, &timing_cost,
+			annealing_sched, move_lim, rlim,
+			placer_opts.place_algorithm, placer_opts.timing_tradeoff,
+			inverse_prev_bb_cost, inverse_prev_timing_cost, &delay_cost);
+
+	tot_iter = 0;
+	moves_since_cost_recompute = 0;
+
+
+    //Table header
+	vtr::printf_info("%7s "
+                     "%7s %10s %10s %10s "
+                     "%10s %7s %10s %8s "
+                     "%7s %7s %7s %6s "
+                     "%9s %6s\n",
+                     "-------", 
+                     "-------", "----------", "----------", "----------", 
+                     "----------", "-------", "----------", "--------", 
+                     "-------", "-------", "-------", "------", 
+                     "---------", "------");
+	vtr::printf_info("%7s "
+                     "%7s %10s %10s %10s "
+                     "%10s %7s %10s %8s "
+                     "%7s %7s %7s %6s "
+                     "%9s %6s\n",
+                     "T",
+                     "Cost", "Av BB Cost", "Av TD Cost", "Av Tot Del",
+                     "P to P Del", "CPD", "sTNS", "sWNS", 
+                     "Ac Rate", "Std Dev", "R limit", "Exp",
+                     "Tot Moves", "Alpha");
+	vtr::printf_info("%7s "
+                     "%7s %10s %10s %10s "
+                     "%10s %7s %10s %8s "
+                     "%7s %7s %7s %6s "
+                     "%9s %6s\n",
+                     "-------", 
+                     "-------", "----------", "----------", "----------", 
+                     "----------", "-------", "----------", "--------", 
+                     "-------", "-------", "-------", "------", 
+                     "---------", "------");
+
+	sprintf(msg, "Initial Placement.  Cost: %g  BB Cost: %g  TD Cost %g  Delay Cost: %g \t Channel Factor: %d", 
+		cost, bb_cost, timing_cost, delay_cost, width_fac);
+	update_screen(ScreenUpdatePriority::MAJOR, msg, PLACEMENT, timing_info);
+
+
+	/* Outer loop of the simmulated annealing begins */
+	while (exit_crit(t, cost, annealing_sched) == 0) {
+
+		if (placer_opts.place_algorithm == PATH_TIMING_DRIVEN_PLACE) {
+			cost = 1;
+		}
+
+		outer_loop_recompute_criticalities(placer_opts, num_connections,
+			crit_exponent, bb_cost, &place_delay_value, &timing_cost, &delay_cost,
+			&outer_crit_iter_count, &inverse_prev_timing_cost, &inverse_prev_bb_cost,
+            pb_gpin_lookup,
+#ifdef ENABLE_CLASSIC_VPR_STA
+            slacks,
+            timing_inf,
+#endif
+            *timing_info);
+
+		placement_inner_loop(t, rlim, placer_opts, inverse_prev_bb_cost, inverse_prev_timing_cost, 
+			move_lim, crit_exponent, inner_recompute_limit, &stats, 
+			&cost, &bb_cost, &timing_cost, &delay_cost,
+#ifdef ENABLE_CLASSIC_VPR_STA
+            slacks,
+            timing_inf,
+#endif
+            pb_gpin_lookup,
+            *timing_info);
+
+		/* Lines below prevent too much round-off error from accumulating *
+		 * in the cost over many iterations.  This round-off can lead to  *
+		 * error checks failing because the cost is different from what   *
+		 * you get when you recompute from scratch.                       */
+
+		moves_since_cost_recompute += move_lim;
+		if (moves_since_cost_recompute > MAX_MOVES_BEFORE_RECOMPUTE) {
+			new_bb_cost = recompute_bb_cost();
+			if (fabs(new_bb_cost - bb_cost) > bb_cost * ERROR_TOL) {
+				vpr_throw(VPR_ERROR_PLACE, __FILE__, __LINE__,
+						"in try_place: new_bb_cost = %g, old bb_cost = %g\n", 
+						new_bb_cost, bb_cost);
+			}
+			bb_cost = new_bb_cost;
+
+			if (placer_opts.place_algorithm == PATH_TIMING_DRIVEN_PLACE) {
+				comp_td_costs(&new_timing_cost, &new_delay_cost);
+				if (fabs(new_timing_cost - timing_cost) > timing_cost * ERROR_TOL) {
+					vpr_throw(VPR_ERROR_PLACE, __FILE__, __LINE__,
+							"in try_place: new_timing_cost = %g, old timing_cost = %g, ERROR_TOL = %g\n",
+							new_timing_cost, timing_cost, ERROR_TOL);
+				}
+				if (fabs(new_delay_cost - delay_cost) > delay_cost * ERROR_TOL) {
+					vpr_throw(VPR_ERROR_PLACE, __FILE__, __LINE__,
+							"in try_place: new_delay_cost = %g, old delay_cost = %g, ERROR_TOL = %g\n",
+							new_delay_cost, delay_cost, ERROR_TOL);
+				}
+				timing_cost = new_timing_cost;
+			}
+
+			if (placer_opts.place_algorithm == BOUNDING_BOX_PLACE) {
+				cost = new_bb_cost;
+			}
+			moves_since_cost_recompute = 0;
+		}
+
+		tot_iter += move_lim;
+		success_rat = ((float) stats.success_sum) / move_lim;
+		if (stats.success_sum == 0) {
+			stats.av_cost = cost;
+			stats.av_bb_cost = bb_cost;
+			stats.av_timing_cost = timing_cost;
+			stats.av_delay_cost = delay_cost;
+		} else {
+			stats.av_cost /= stats.success_sum;
+			stats.av_bb_cost /= stats.success_sum;
+			stats.av_timing_cost /= stats.success_sum;
+			stats.av_delay_cost /= stats.success_sum;
+		}
+		std_dev = get_std_dev(stats.success_sum, stats.sum_of_squares, stats.av_cost);
+
+		oldt = t; /* for finding and printing alpha. */
+		update_t(&t, rlim, success_rat, annealing_sched);
+
+        if (placer_opts.place_algorithm == PATH_TIMING_DRIVEN_PLACE) {
+            critical_path = timing_info->least_slack_critical_path();
+            sTNS = timing_info->setup_total_negative_slack();
+            sWNS = timing_info->setup_worst_negative_slack(); 
+        }
+
+        vtr::printf_info("%7.3f "
+                         "%7.4f %10.4f %-10.5g %-10.5g "
+                         "%-10.5g %7.3f % 10.3g % 8.3f "
+                         "%7.4f %7.4f %7.4f %6.3f"
+                         "%9d %6.3f\n",
+                         oldt, 
+                         stats.av_cost, stats.av_bb_cost, stats.av_timing_cost, stats.av_delay_cost, 
+                         place_delay_value, 1e9*critical_path.delay(), 1e9*sTNS, 1e9*sWNS,  
+                         success_rat, std_dev, rlim, crit_exponent, 
+                         tot_iter, t / oldt);
+
+#ifdef ENABLE_CLASSIC_VPR_STA
+        if (placer_opts.place_algorithm == PATH_TIMING_DRIVEN_PLACE) {
+            float cpd_diff_ns = std::abs(get_critical_path_delay() - 1e9*critical_path.delay());
+            if(cpd_diff_ns > ERROR_TOL) {
+                print_classic_cpds();
+                print_tatum_cpds(timing_info->critical_paths());
+
+                vpr_throw(VPR_ERROR_TIMING, __FILE__, __LINE__, "Classic VPR and Tatum critical paths do not match (%g and %g respectively)", get_critical_path_delay(), 1e9*critical_path.delay());
+            }
+        }
+#endif
+
+		sprintf(msg, "Cost: %g  BB Cost %g  TD Cost %g  Temperature: %g",
+				cost, bb_cost, timing_cost, t);
+		update_screen(ScreenUpdatePriority::MINOR, msg, PLACEMENT, timing_info);
+		update_rlim(&rlim, success_rat);
+
+		if (placer_opts.place_algorithm == PATH_TIMING_DRIVEN_PLACE) {
+			crit_exponent = (1 - (rlim - final_rlim) * inverse_delta_rlim)
+					* (placer_opts.td_place_exp_last - placer_opts.td_place_exp_first)
+					+ placer_opts.td_place_exp_first;
+		}
+#ifdef VERBOSE
+		if (getEchoEnabled()) {
+			print_clb_placement("first_iteration_clb_placement.echo");
+		}
+#endif
+	}
+	/* Outer loop of the simmulated annealing ends */
+
+
+	outer_loop_recompute_criticalities(placer_opts, num_connections,
+			crit_exponent, bb_cost, &place_delay_value, &timing_cost, &delay_cost,
+			&outer_crit_iter_count, &inverse_prev_timing_cost, &inverse_prev_bb_cost,
+            pb_gpin_lookup,
+#ifdef ENABLE_CLASSIC_VPR_STA
+            slacks,
+            timing_inf,
+#endif
+            *timing_info);
+
+	t = 0; /* freeze out */
+
+	/* Run inner loop again with temperature = 0 so as to accept only swaps
+	 * which reduce the cost of the placement */
+	placement_inner_loop(t, rlim, placer_opts, inverse_prev_bb_cost, inverse_prev_timing_cost, 
+			move_lim, crit_exponent, inner_recompute_limit, &stats, 
+			&cost, &bb_cost, &timing_cost, &delay_cost,
+#ifdef ENABLE_CLASSIC_VPR_STA
+            slacks,
+            timing_inf,
+#endif
+            pb_gpin_lookup,
+            *timing_info);
+
+	tot_iter += move_lim;
+	success_rat = ((float) stats.success_sum) / move_lim;
+	if (stats.success_sum == 0) {
+		stats.av_cost = cost;
+		stats.av_bb_cost = bb_cost;
+		stats.av_delay_cost = delay_cost;
+		stats.av_timing_cost = timing_cost;
+	} else {
+		stats.av_cost /= stats.success_sum;
+		stats.av_bb_cost /= stats.success_sum;
+		stats.av_delay_cost /= stats.success_sum;
+		stats.av_timing_cost /= stats.success_sum;
+	}
+
+	std_dev = get_std_dev(stats.success_sum, stats.sum_of_squares, stats.av_cost);
+
+	if (placer_opts.place_algorithm == PATH_TIMING_DRIVEN_PLACE) {
+        critical_path = timing_info->least_slack_critical_path();
+        sTNS = timing_info->setup_total_negative_slack();
+        sWNS = timing_info->setup_worst_negative_slack();
+    }
+
+    vtr::printf_info("%7.3f "
+                     "%7.4f %10.4f %-10.5g %-10.5g "
+                     "%-10.5g %7.3f % 10.3g % 8.3f "
+                     "%7.4f %7.4f %7.4f %6.3f"
+                     "%9d %6.3f\n",
+                      t, 
+                      stats.av_cost, stats.av_bb_cost, stats.av_timing_cost, stats.av_delay_cost, 
+                      place_delay_value, 1e9*critical_path.delay(), 1e9*sTNS, 1e9*sWNS,
+                      success_rat, std_dev, rlim, crit_exponent,
+                      tot_iter, 0.);
+
+	// TODO:  
+	// 1. print a message about number of aborted moves.
+	// 2. add some subroutine hierarchy!  Too big!
+
+#ifdef VERBOSE
+	if (getEchoEnabled() && isEchoFileEnabled(E_ECHO_END_CLB_PLACEMENT)) {
+		print_clb_placement(getEchoFileName(E_ECHO_END_CLB_PLACEMENT));
+	}
+#endif
+
+	check_place(bb_cost, timing_cost, placer_opts.place_algorithm, delay_cost);
+
+    //Some stats
+    vtr::printf_info("\n");
+    vtr::printf_info("Swaps called: %d\n", num_ts_called);
+
+	if (placer_opts.enable_timing_computations
+			&& placer_opts.place_algorithm == BOUNDING_BOX_PLACE) {
+		/*need this done since the timing data has not been kept up to date*
+		 *in bounding_box mode */
+		for (auto net_id : cluster_ctx.clb_nlist.nets()) {
+			for (ipin = 1; ipin < cluster_ctx.clb_nlist.net_pins(net_id).size(); ipin++)
+				set_timing_place_crit(net_id, ipin, 0); /*dummy crit values */
+		}
+		comp_td_costs(&timing_cost, &delay_cost); /*computes point_to_point_delay_cost */
+	}
+
+	if (placer_opts.place_algorithm == PATH_TIMING_DRIVEN_PLACE
+			|| placer_opts.enable_timing_computations) {
+
+        //Final timing estimate
+        VTR_ASSERT(timing_info);
+        timing_info->update(); //Tatum
+		critical_path = timing_info->least_slack_critical_path();
+
+        if(isEchoFileEnabled(E_ECHO_FINAL_PLACEMENT_TIMING_GRAPH)) {
+            auto& timing_ctx = g_vpr_ctx.timing();
+
+            tatum::write_echo(getEchoFileName(E_ECHO_FINAL_PLACEMENT_TIMING_GRAPH),
+                    *timing_ctx.graph, *timing_ctx.constraints, *placement_delay_calc, timing_info->analyzer());
+        }
+
+#ifdef ENABLE_CLASSIC_VPR_STA
+        //Old VPR analyzer
+        load_timing_graph_net_delays(point_to_point_delay_cost);
+		do_timing_analysis(slacks, timing_inf, false, true);
+#endif
+
+
+		/* Print critical path delay. */
+		vtr::printf_info("\n");
+		vtr::printf_info("Placement estimated critical path delay: %g ns", 
+                1e9*critical_path.delay(), get_critical_path_delay());
+#ifdef ENABLE_CLASSIC_VPR_STA
+		vtr::printf_info(" (classic VPR STA %g ns)", get_critical_path_delay());
+#endif
+        vtr::printf("\n");
+        vtr::printf_info("Placement estimated setup Total Negative Slack (sTNS): %g ns\n", 
+                1e9*timing_info->setup_total_negative_slack());
+        vtr::printf_info("Placement estimated setup Worst Negative Slack (sWNS): %g ns\n", 
+                1e9*timing_info->setup_worst_negative_slack());
+        vtr::printf_info("\n");
+
+        vtr::printf_info("Placement estimated setup slack histogram:\n");
+        print_histogram(create_setup_slack_histogram(*timing_info->setup_analyzer()));
+        vtr::printf_info("\n");
+
+#ifdef ENABLE_CLASSIC_VPR_STA
+        float cpd_diff_ns = std::abs(get_critical_path_delay() - 1e9*critical_path.delay());
+        if(cpd_diff_ns > ERROR_TOL) {
+            print_classic_cpds();
+            print_tatum_cpds(timing_info->critical_paths());
+
+            vpr_throw(VPR_ERROR_TIMING, __FILE__, __LINE__, "Classic VPR and Tatum critical paths do not match (%g and %g respectively)", get_critical_path_delay(), 1e9*critical_path.delay());
+        }
+#endif
+	}
+
+	sprintf(msg, "Placement. Cost: %g  bb_cost: %g td_cost: %g Channel Factor: %d",
+			cost, bb_cost, timing_cost, width_fac);
+	vtr::printf_info("Placement cost: %g, bb_cost: %g, td_cost: %g, delay_cost: %g\n", 
+			cost, bb_cost, timing_cost, delay_cost);
+	update_screen(ScreenUpdatePriority::MAJOR, msg, PLACEMENT, timing_info);
+	 
+	// Print out swap statistics
+	size_t total_swap_attempts = num_swap_rejected + num_swap_accepted + num_swap_aborted;
+    VTR_ASSERT(total_swap_attempts > 0);
+
+    size_t num_swap_print_digits = ceil(log10(total_swap_attempts));
+	float reject_rate = (float) num_swap_rejected / total_swap_attempts;
+	float accept_rate = (float) num_swap_accepted / total_swap_attempts;
+	float abort_rate = (float) num_swap_aborted / total_swap_attempts;
+	vtr::printf_info("Placement total # of swap attempts: %*d\n", num_swap_print_digits, total_swap_attempts);
+	vtr::printf_info("\tSwaps accepted: %*d (%4.1f %%)\n", num_swap_print_digits, num_swap_accepted, 100*accept_rate);
+	vtr::printf_info("\tSwaps rejected: %*d (%4.1f %%)\n", num_swap_print_digits, num_swap_rejected, 100*reject_rate);
+	vtr::printf_info("\tSwaps aborted : %*d (%4.1f %%)\n", num_swap_print_digits, num_swap_aborted, 100*abort_rate);
+	
+
+	vtr::printf_info("Total moves attempted: %d.0\n", tot_iter);
+
+	free_placement_structs(placer_opts);
+	if (placer_opts.place_algorithm == PATH_TIMING_DRIVEN_PLACE
+			|| placer_opts.enable_timing_computations) {
+
+#ifdef ENABLE_CLASSIC_VPR_STA
+        free_timing_graph(slacks);
+#endif
+
+		free_lookups_and_criticalities();
+	}
+
+	free_try_swap_arrays();
+}
+
+/* Function to recompute the criticalities before the inner loop of the annealing */
+static void outer_loop_recompute_criticalities(t_placer_opts placer_opts,
+	int num_connections, float crit_exponent, float bb_cost,
+	float * place_delay_value, float * timing_cost, float * delay_cost,
+	int * outer_crit_iter_count, float * inverse_prev_timing_cost,
+	float * inverse_prev_bb_cost, 
+    const IntraLbPbPinLookup& pb_gpin_lookup,
+#ifdef ENABLE_CLASSIC_VPR_STA
+    t_slack* slacks,
+    t_timing_inf timing_inf,
+#endif
+    SetupTimingInfo& timing_info) {
+
+	if (placer_opts.place_algorithm != PATH_TIMING_DRIVEN_PLACE)
+		return;
+
+	/*at each temperature change we update these values to be used     */
+	/*for normalizing the tradeoff between timing and wirelength (bb)  */
+	if (*outer_crit_iter_count >= placer_opts.recompute_crit_iter
+			|| placer_opts.inner_loop_recompute_divider != 0) {
+#ifdef VERBOSE
+		vtr::printf_info("Outer loop recompute criticalities\n");
+#endif
+        num_connections = std::max(num_connections, 1); //Avoid division by zero
+        VTR_ASSERT(num_connections > 0);
+
+		*place_delay_value = (*delay_cost) / num_connections;
+
+        //Per-temperature timing update
+        timing_info.update();
+		load_criticalities(timing_info, crit_exponent, pb_gpin_lookup);
+
+#ifdef ENABLE_CLASSIC_VPR_STA
+        load_timing_graph_net_delays(point_to_point_delay_cost);
+		do_timing_analysis(slacks, timing_inf, false, true);
+#endif
+
+		/*recompute costs from scratch, based on new criticalities */
+		comp_td_costs(timing_cost, delay_cost);
+		*outer_crit_iter_count = 0;
+	}
+	(*outer_crit_iter_count)++;
+
+	/*at each temperature change we update these values to be used     */
+	/*for normalizing the tradeoff between timing and wirelength (bb)  */
+*inverse_prev_bb_cost = 1 / bb_cost;
+/*Prevent inverse timing cost from going to infinity */
+*inverse_prev_timing_cost = min(1 / (*timing_cost), (float)MAX_INV_TIMING_COST);
+}
+
+/* Function which contains the inner loop of the simulated annealing */
+static void placement_inner_loop(float t, float rlim, t_placer_opts placer_opts,
+	float inverse_prev_bb_cost, float inverse_prev_timing_cost, int move_lim,
+	float crit_exponent, int inner_recompute_limit,
+	t_placer_statistics *stats, float * cost, float * bb_cost, float * timing_cost,
+	float * delay_cost,
+#ifdef ENABLE_CLASSIC_VPR_STA
+	t_slack* slacks,
+	t_timing_inf timing_inf,
+#endif
+	const IntraLbPbPinLookup& pb_gpin_lookup,
+	SetupTimingInfo& timing_info) {
+
+	int inner_crit_iter_count, inner_iter;
+	int swap_result;
+
+	stats->av_cost = 0.;
+	stats->av_bb_cost = 0.;
+	stats->av_delay_cost = 0.;
+	stats->av_timing_cost = 0.;
+	stats->sum_of_squares = 0.;
+	stats->success_sum = 0;
+
+	inner_crit_iter_count = 1;
+
+	/* Inner loop begins */
+	for (inner_iter = 0; inner_iter < move_lim; inner_iter++) {
+		swap_result = try_swap(t, cost, bb_cost, timing_cost, rlim,
+			placer_opts.place_algorithm, placer_opts.timing_tradeoff,
+			inverse_prev_bb_cost, inverse_prev_timing_cost, delay_cost);
+
+		if (swap_result == ACCEPTED) {
+			/* Move was accepted.  Update statistics that are useful for the annealing schedule. */
+			stats->success_sum++;
+			stats->av_cost += *cost;
+			stats->av_bb_cost += *bb_cost;
+			stats->av_timing_cost += *timing_cost;
+			stats->av_delay_cost += *delay_cost;
+			stats->sum_of_squares += (*cost) * (*cost);
+			num_swap_accepted++;
+		}
+		else if (swap_result == ABORTED) {
+			num_swap_aborted++;
+		}
+		else { // swap_result == REJECTED
+			num_swap_rejected++;
+		}
+
+
+		if (placer_opts.place_algorithm == PATH_TIMING_DRIVEN_PLACE) {
+
+			/* Do we want to re-timing analyze the circuit to get updated slack and criticality values?
+			 * We do this only once in a while, since it is expensive.
+			 */
+			if (inner_crit_iter_count >= inner_recompute_limit
+				&& inner_iter != move_lim - 1) { /*on last iteration don't recompute */
+
+				inner_crit_iter_count = 0;
+#ifdef VERBOSE
+				vtr::printf("Inner loop recompute criticalities\n");
+#endif
+				/* Using the delays in net_delay, do a timing analysis to update slacks and
+				 * criticalities; then update the timing cost since it will change.
+				 */
+				 //Inner loop timing update
+				timing_info.update();
+				load_criticalities(timing_info, crit_exponent, pb_gpin_lookup);
+
+#ifdef ENABLE_CLASSIC_VPR_STA
+				load_timing_graph_net_delays(point_to_point_delay_cost);
+				do_timing_analysis(slacks, timing_inf, false, true);
+#endif
+
+				comp_td_costs(timing_cost, delay_cost);
+			}
+			inner_crit_iter_count++;
+		}
+#ifdef VERBOSE
+		vtr::printf("t = %g  cost = %g   bb_cost = %g timing_cost = %g move = %d dmax = %g\n",
+			t, *cost, *bb_cost, *timing_cost, inner_iter, *delay_cost);
+		if (fabs((*bb_cost) - comp_bb_cost(CHECK)) > (*bb_cost) * ERROR_TOL)
+			vpr_throw(VPR_ERROR_PLACE, __FILE__, __LINE__,
+				"fabs((*bb_cost) - comp_bb_cost(CHECK)) > (*bb_cost) * ERROR_TOL");
+#endif
+	}
+	/* Inner loop ends */
+}
+
+/*only count non-global connections */
+static int count_connections() {
+	
+	int count = 0;
+
+	auto& cluster_ctx = g_vpr_ctx.clustering();
+	for (auto net_id : cluster_ctx.clb_nlist.nets()) {
+		if (cluster_ctx.clb_nlist.net_global(net_id))
+			continue;
+
+		count += cluster_ctx.clb_nlist.net_sinks(net_id).size();
+	}
+
+	return (count);
+}
+
+static double get_std_dev(int n, double sum_x_squared, double av_x) {
+
+	/* Returns the standard deviation of data set x.  There are n sample points, *
+	 * sum_x_squared is the summation over n of x^2 and av_x is the average x.   *
+	 * All operations are done in double precision, since round off error can be *
+	 * a problem in the initial temp. std_dev calculation for big circuits.      */
+
+	double std_dev;
+
+	if (n <= 1)
+		std_dev = 0.;
+	else
+		std_dev = (sum_x_squared - n * av_x * av_x) / (double) (n - 1);
+
+	if (std_dev > 0.) /* Very small variances sometimes round negative */
+		std_dev = sqrt(std_dev);
+	else
+		std_dev = 0.;
+
+	return (std_dev);
+}
+
+static void update_rlim(float *rlim, float success_rat) {
+
+	/* Update the range limited to keep acceptance prob. near 0.44.  Use *
+	 * a floating point rlim to allow gradual transitions at low temps.  */
+
+	float upper_lim;
+    auto& device_ctx = g_vpr_ctx.device();
+
+	*rlim = (*rlim) * (1. - 0.44 + success_rat);
+	upper_lim = max(device_ctx.nx + 1, device_ctx.ny + 1);
+	*rlim = min(*rlim, upper_lim);
+	*rlim = max(*rlim, (float)1.);
+}
+
+/* Update the temperature according to the annealing schedule selected. */
+static void update_t(float *t, float rlim, float success_rat,
+		t_annealing_sched annealing_sched) {
+
+	/*  float fac; */
+
+	if (annealing_sched.type == USER_SCHED) {
+		*t = annealing_sched.alpha_t * (*t);
+	} else { /* AUTO_SCHED */
+		if (success_rat > 0.96) {
+			*t = (*t) * 0.5;
+		} else if (success_rat > 0.8) {
+			*t = (*t) * 0.9;
+		} else if (success_rat > 0.15 || rlim > 1.) {
+			*t = (*t) * 0.95;
+		} else {
+			*t = (*t) * 0.8;
+		}
+	}
+}
+
+static int exit_crit(float t, float cost,
+		t_annealing_sched annealing_sched) {
+
+	/* Return 1 when the exit criterion is met.                        */
+
+	if (annealing_sched.type == USER_SCHED) {
+		if (t < annealing_sched.exit_t) {
+			return (1);
+		} else {
+			return (0);
+		}
+	}
+
+    auto& cluster_ctx = g_vpr_ctx.clustering();
+
+	/* Automatic annealing schedule */
+    float t_exit = 0.005 * cost / cluster_ctx.clb_nlist.nets().size();
+
+    if (t < t_exit) {
+		return (1);
+    } else if (std::isnan(t_exit)) {
+        //May get nan if there are no nets
+        return (1);
+	} else {
+		return (0);
+	}
+}
+
+static float starting_t(float *cost_ptr, float *bb_cost_ptr,
+		float *timing_cost_ptr,
+		t_annealing_sched annealing_sched, int max_moves, float rlim,
+		enum e_place_algorithm place_algorithm, float timing_tradeoff,
+		float inverse_prev_bb_cost, float inverse_prev_timing_cost,
+		float *delay_cost_ptr) {
+
+	/* Finds the starting temperature (hot condition).              */
+
+	int i, num_accepted, move_lim, swap_result;
+	double std_dev, av, sum_of_squares; /* Double important to avoid round off */
+
+	if (annealing_sched.type == USER_SCHED)
+		return (annealing_sched.init_t);
+
+    auto& cluster_ctx = g_vpr_ctx.clustering();
+
+	move_lim = min(max_moves, (int) cluster_ctx.clb_nlist.blocks().size());
+
+	num_accepted = 0;
+	av = 0.;
+	sum_of_squares = 0.;
+
+	/* Try one move per block.  Set t high so essentially all accepted. */
+
+	for (i = 0; i < move_lim; i++) {
+		swap_result = try_swap(HUGE_POSITIVE_FLOAT, cost_ptr, bb_cost_ptr, timing_cost_ptr, rlim,
+				place_algorithm, timing_tradeoff,
+				inverse_prev_bb_cost, inverse_prev_timing_cost, delay_cost_ptr);
+		
+		if (swap_result == ACCEPTED) {
+			num_accepted++;
+			av += *cost_ptr;
+			sum_of_squares += *cost_ptr * (*cost_ptr);
+			num_swap_accepted++;
+		} else if (swap_result == ABORTED) {
+			num_swap_aborted++;
+		} else {
+			num_swap_rejected++;
+		}
+	}
+
+	if (num_accepted != 0)
+		av /= num_accepted;
+	else
+		av = 0.;
+
+	std_dev = get_std_dev(num_accepted, sum_of_squares, av);
+
+	if (num_accepted != move_lim) {
+		vtr::printf_warning(__FILE__, __LINE__, 
+				"Starting t: %d of %d configurations accepted.\n", num_accepted, move_lim);
+	}
+
+#ifdef VERBOSE
+	vtr::printf_info("std_dev: %g, average cost: %g, starting temp: %g\n", std_dev, av, 20. * std_dev);
+#endif
+
+	/* Set the initial temperature to 20 times the standard of deviation */
+	/* so that the initial temperature adjusts according to the circuit */
+	return (20. * std_dev);
+}
+
+
+static int setup_blocks_affected(int b_from, int x_to, int y_to, int z_to) {
+
+	/* Find all the blocks affected when b_from is swapped with b_to. 
+	 * Returns abort_swap.                  */
+
+	int imoved_blk, imacro;
+	int x_from, y_from, z_from, b_to;
+	int abort_swap = false;
+
+    auto& place_ctx = g_vpr_ctx.mutable_placement();
+
+	x_from = place_ctx.block_locs[b_from].x;
+	y_from = place_ctx.block_locs[b_from].y;
+	z_from = place_ctx.block_locs[b_from].z;
+
+	b_to = place_ctx.grid_blocks[x_to][y_to].blocks[z_to];
+
+	// Check whether the to_location is empty
+	if (b_to == EMPTY_BLOCK) {
+
+		// Swap the block, dont swap the nets yet
+		place_ctx.block_locs[b_from].x = x_to;
+		place_ctx.block_locs[b_from].y = y_to;
+		place_ctx.block_locs[b_from].z = z_to;
+
+		// Sets up the blocks moved
+		imoved_blk = blocks_affected.num_moved_blocks;
+		blocks_affected.moved_blocks[imoved_blk].block_num = b_from;
+		blocks_affected.moved_blocks[imoved_blk].xold = x_from;
+		blocks_affected.moved_blocks[imoved_blk].xnew = x_to;
+		blocks_affected.moved_blocks[imoved_blk].yold = y_from;
+		blocks_affected.moved_blocks[imoved_blk].ynew = y_to;
+		blocks_affected.moved_blocks[imoved_blk].zold = z_from;
+		blocks_affected.moved_blocks[imoved_blk].znew = z_to;
+		blocks_affected.moved_blocks[imoved_blk].swapped_to_was_empty = true;
+		blocks_affected.moved_blocks[imoved_blk].swapped_from_is_empty = true;
+		blocks_affected.num_moved_blocks ++;
+				
+	} else if (b_to != INVALID_BLOCK ) {
+
+		// Does not allow a swap with a macro yet
+		get_imacro_from_iblk(&imacro, b_to, pl_macros, num_pl_macros);
+		if (imacro != -1) {
+			abort_swap = true;
+			return (abort_swap);
+		}
+
+		// Swap the block, dont swap the nets yet
+		place_ctx.block_locs[b_to].x = x_from;
+		place_ctx.block_locs[b_to].y = y_from;
+		place_ctx.block_locs[b_to].z = z_from;
+
+		place_ctx.block_locs[b_from].x = x_to;
+		place_ctx.block_locs[b_from].y = y_to;
+		place_ctx.block_locs[b_from].z = z_to;
+		
+		// Sets up the blocks moved
+		imoved_blk = blocks_affected.num_moved_blocks;
+		blocks_affected.moved_blocks[imoved_blk].block_num = b_from;
+		blocks_affected.moved_blocks[imoved_blk].xold = x_from;
+		blocks_affected.moved_blocks[imoved_blk].xnew = x_to;
+		blocks_affected.moved_blocks[imoved_blk].yold = y_from;
+		blocks_affected.moved_blocks[imoved_blk].ynew = y_to;
+		blocks_affected.moved_blocks[imoved_blk].zold = z_from;
+		blocks_affected.moved_blocks[imoved_blk].znew = z_to;
+		blocks_affected.moved_blocks[imoved_blk].swapped_to_was_empty = false;
+		blocks_affected.moved_blocks[imoved_blk].swapped_from_is_empty = false;
+		blocks_affected.num_moved_blocks ++;
+				
+		imoved_blk = blocks_affected.num_moved_blocks;
+		blocks_affected.moved_blocks[imoved_blk].block_num = b_to;
+		blocks_affected.moved_blocks[imoved_blk].xold = x_to;
+		blocks_affected.moved_blocks[imoved_blk].xnew = x_from;
+		blocks_affected.moved_blocks[imoved_blk].yold = y_to;
+		blocks_affected.moved_blocks[imoved_blk].ynew = y_from;
+		blocks_affected.moved_blocks[imoved_blk].zold = z_to;
+		blocks_affected.moved_blocks[imoved_blk].znew = z_from;
+		blocks_affected.moved_blocks[imoved_blk].swapped_to_was_empty = false;
+		blocks_affected.moved_blocks[imoved_blk].swapped_from_is_empty = false;
+		blocks_affected.num_moved_blocks ++;
+
+	} // Finish swapping the blocks and setting up blocks_affected
+			
+	return (abort_swap);
+
+}
+
+static int find_affected_blocks(int b_from, int x_to, int y_to, int z_to) {
+
+	/* Finds and set ups the affected_blocks array. 
+	 * Returns abort_swap. */
+
+	int imacro, imember;
+	int x_swap_offset, y_swap_offset, z_swap_offset, x_from, y_from, z_from;
+	int curr_b_from, curr_x_from, curr_y_from, curr_z_from, curr_x_to, curr_y_to, curr_z_to;
+	int abort_swap = false;
+
+    auto& place_ctx = g_vpr_ctx.placement();
+    auto& device_ctx = g_vpr_ctx.device();
+	
+	x_from = place_ctx.block_locs[b_from].x;
+	y_from = place_ctx.block_locs[b_from].y;
+	z_from = place_ctx.block_locs[b_from].z;
+
+	get_imacro_from_iblk(&imacro, b_from, pl_macros, num_pl_macros);
+	if ( imacro != -1) {
+		// b_from is part of a macro, I need to swap the whole macro
+		
+		// Record down the relative position of the swap
+		x_swap_offset = x_to - x_from;
+		y_swap_offset = y_to - y_from;
+		z_swap_offset = z_to - z_from;
+		
+		for (imember = 0; imember < pl_macros[imacro].num_blocks && abort_swap == false; imember++) {
+
+			// Gets the new from and to info for every block in the macro
+			// cannot use the old from and to info
+			curr_b_from = pl_macros[imacro].members[imember].blk_index;
+			
+			curr_x_from = place_ctx.block_locs[curr_b_from].x;
+			curr_y_from = place_ctx.block_locs[curr_b_from].y;
+			curr_z_from = place_ctx.block_locs[curr_b_from].z;
+
+			curr_x_to = curr_x_from + x_swap_offset;
+			curr_y_to = curr_y_from + y_swap_offset;
+			curr_z_to = curr_z_from + z_swap_offset;
+			
+			// Make sure that the swap_to location is still on the chip
+			if (curr_x_to < 1 || curr_x_to > device_ctx.nx || curr_y_to < 1 || curr_y_to > device_ctx.ny || curr_z_to < 0) {
+				abort_swap = true;
+			} else {
+				abort_swap = setup_blocks_affected(curr_b_from, curr_x_to, curr_y_to, curr_z_to);
+			}
+		} // Finish going through all the blocks in the macro
+
+	} else { 
+		// This is not a macro - I could use the from and to info from before
+		abort_swap = setup_blocks_affected(b_from, x_to, y_to, z_to);
+
+	} // Finish handling cases for blocks in macro and otherwise
+
+	return (abort_swap);
+
+}
+
+static enum swap_result try_swap(float t, float *cost, float *bb_cost, float *timing_cost,
+		float rlim,
+		enum e_place_algorithm place_algorithm, float timing_tradeoff,
+		float inverse_prev_bb_cost, float inverse_prev_timing_cost,
+		float *delay_cost) {
+
+	/* Picks some block and moves it to another spot.  If this spot is   *
+	 * occupied, switch the blocks.  Assess the change in cost function  *
+	 * and accept or reject the move.  If rejected, return 0.  If        *
+	 * accepted return 1.  Pass back the new value of the cost function. * 
+	 * rlim is the range limiter.                                        */
+
+	enum swap_result keep_switch;
+	int b_from, x_from, y_from, z_from, x_to, y_to, z_to;
+	ClusterBlockId bnum;
+	ClusterNetId net_id;
+	int num_nets_affected;
+	float delta_c, bb_delta_c, timing_delta_c, delay_delta_c;
+	int iblk, iblk_pin, inet_affected;
+	int abort_swap = false;
+
+    auto& cluster_ctx = g_vpr_ctx.clustering();
+    auto& place_ctx = g_vpr_ctx.mutable_placement();
+
+	num_ts_called ++;
+
+    if((int) cluster_ctx.clb_nlist.blocks().size() == 0) {
+        //Empty netlist, no valid swap possible
+        return ABORTED;
+    }
+
+	/* I'm using negative values of temp_net_cost as a flag, so DO NOT   *
+	 * use cost functions that can go negative.                          */
+
+	delta_c = 0; /* Change in cost due to this swap. */
+	bb_delta_c = 0;
+	timing_delta_c = 0;
+	delay_delta_c = 0.0;
+	
+	/* Pick a random block to be swapped with another random block    */
+	b_from = vtr::irand((int) cluster_ctx.clb_nlist.blocks().size() - 1);
+
+	/* If the pins are fixed we never move them from their initial    *
+	 * random locations.  The code below could be made more efficient *
+	 * by using the fact that pins appear first in the block list,    *
+	 * but this shouldn't cause any significant slowdown and won't be *
+	 * broken if I ever change the parser so that the pins aren't     *
+	 * necessarily at the start of the block list.                    */
+	while (place_ctx.block_locs[b_from].is_fixed == true) {
+		b_from = vtr::irand((int) cluster_ctx.clb_nlist.blocks().size() - 1);
+	}
+
+	x_from = place_ctx.block_locs[b_from].x;
+	y_from = place_ctx.block_locs[b_from].y;
+	z_from = place_ctx.block_locs[b_from].z;
+
+	if (!find_to(cluster_ctx.clb_nlist.block_type((ClusterBlockId)b_from), rlim, x_from, y_from, &x_to, &y_to, &z_to))
+		return REJECTED;
+
+#if 0
+	int b_to = device_ctx.grid[x_to][y_to].blocks[z_to];
+	vtr::printf_info( "swap [%d][%d][%d] %s \"%s\" <=> [%d][%d][%d] %s \"%s\"\n",
+		x_from, y_from, z_from, device_ctx.grid[x_from][y_from].type->name, b_from != -1 ? place_ctx.block_locs[b_from].name : "",
+		x_to, y_to, z_to, device_ctx.grid[x_to][y_to].type->name, b_to != -1 ? place_ctx.block_locs[b_to].name : "");
+#endif
+
+	/* Make the switch in order to make computing the new bounding *
+	 * box simpler.  If the cost increase is too high, switch them *
+	 * back.  (place_ctx.block_locs data structures switched, clbs not switched   *
+	 * until success of move is determined.)                       *
+	 * Also check that whether those are the only 2 blocks         *
+	 * to be moved - check for carry chains and other placement    *
+	 * macros.                                                     */
+	
+	/* Check whether the from_block is part of a macro first.      *
+	 * If it is, the whole macro has to be moved. Calculate the    *
+	 * x, y, z offsets of the swap to maintain relative placements *
+	 * of the blocks. Abort the swap if the to_block is part of a  *
+	 * macro (not supported yet).                                  */
+	
+	abort_swap = find_affected_blocks(b_from, x_to, y_to, z_to);
+
+	if (abort_swap == false) {
+
+		// Find all the nets affected by this swap
+		num_nets_affected = find_affected_nets(ts_nets_to_update);
+
+		/* Go through all the pins in all the blocks moved and update the bounding boxes.  *
+		 * Do not update the net cost here since it should only be updated once per net,   *
+		 * not once per pin                                                                */
+		for (iblk = 0; iblk < blocks_affected.num_moved_blocks; iblk++) {
+			bnum = (ClusterBlockId)blocks_affected.moved_blocks[iblk].block_num;
+
+			/* Go through all the pins in the moved block */
+			for (iblk_pin = 0; iblk_pin < cluster_ctx.clb_nlist.block_type(bnum)->num_pins; iblk_pin++) {
+				net_id = cluster_ctx.clb_nlist.block_net(bnum, iblk_pin);
+				if (net_id == ClusterNetId::INVALID())
+					continue;
+				if (cluster_ctx.clb_nlist.net_global(net_id))
+					continue;
+			
+				if (cluster_ctx.clb_nlist.net_sinks(net_id).size() < SMALL_NET) {
+					if(bb_updated_before[net_id] == NOT_UPDATED_YET)
+						/* Brute force bounding box recomputation, once only for speed. */
+						get_non_updateable_bb(net_id, &ts_bb_coord_new[net_id]);
+				} else {
+					update_bb(net_id, &ts_bb_coord_new[net_id],
+							&ts_bb_edge_new[net_id], 
+							blocks_affected.moved_blocks[iblk].xold + cluster_ctx.clb_nlist.block_type(bnum)->pin_width[iblk_pin],
+							blocks_affected.moved_blocks[iblk].yold + cluster_ctx.clb_nlist.block_type(bnum)->pin_height[iblk_pin],
+							blocks_affected.moved_blocks[iblk].xnew + cluster_ctx.clb_nlist.block_type(bnum)->pin_width[iblk_pin],
+							blocks_affected.moved_blocks[iblk].ynew + cluster_ctx.clb_nlist.block_type(bnum)->pin_height[iblk_pin]);
+				}
+			}
+		}
+			
+		/* Now update the cost function. The cost is only updated once for every net  *
+		 * May have to do major optimizations here later.                             */
+		for (inet_affected = 0; inet_affected < num_nets_affected; inet_affected++) {
+			net_id = (ClusterNetId)ts_nets_to_update[inet_affected];
+
+			temp_net_cost[net_id] = get_net_cost(net_id, &ts_bb_coord_new[net_id]);
+			bb_delta_c += temp_net_cost[net_id] - net_cost[net_id];
+		}
+
+		if (place_algorithm == PATH_TIMING_DRIVEN_PLACE) {
+			/*in this case we redefine delta_c as a combination of timing and bb.  *
+			 *additionally, we normalize all values, therefore delta_c is in       *
+			 *relation to 1*/
+
+			comp_delta_td_cost(&timing_delta_c, &delay_delta_c);
+
+			delta_c = (1 - timing_tradeoff) * bb_delta_c * inverse_prev_bb_cost
+					+ timing_tradeoff * timing_delta_c * inverse_prev_timing_cost;
+		} else {
+			delta_c = bb_delta_c;
+		}
+
+		/* 1 -> move accepted, 0 -> rejected. */
+		keep_switch = assess_swap(delta_c, t);
+		
+		if (keep_switch == ACCEPTED) {
+			*cost = *cost + delta_c;
+			*bb_cost = *bb_cost + bb_delta_c;
+	
+			if (place_algorithm == PATH_TIMING_DRIVEN_PLACE) {
+				/*update the point_to_point_timing_cost and point_to_point_delay_cost 
+				 * values from the temporary values */
+				*timing_cost = *timing_cost + timing_delta_c;
+				*delay_cost = *delay_cost + delay_delta_c;
+
+				update_td_cost();
+			}
+
+			/* update net cost functions and reset flags. */
+			for (inet_affected = 0; inet_affected < num_nets_affected; inet_affected++) {
+				net_id = (ClusterNetId)ts_nets_to_update[inet_affected];
+
+				bb_coords[net_id] = ts_bb_coord_new[net_id];
+				if (cluster_ctx.clb_nlist.net_sinks(net_id).size() >= SMALL_NET)
+					bb_num_on_edges[net_id] = ts_bb_edge_new[net_id];
+			
+				net_cost[net_id] = temp_net_cost[net_id];
+
+				/* negative temp_net_cost value is acting as a flag. */
+				temp_net_cost[net_id] =	-1;
+				bb_updated_before[net_id] = NOT_UPDATED_YET;
+			}
+
+			/* Update clb data structures since we kept the move. */
+			/* Swap physical location */
+			for (iblk = 0; iblk < blocks_affected.num_moved_blocks; iblk++) {
+
+				x_to = blocks_affected.moved_blocks[iblk].xnew;
+				y_to = blocks_affected.moved_blocks[iblk].ynew;
+				z_to = blocks_affected.moved_blocks[iblk].znew;
+
+				x_from = blocks_affected.moved_blocks[iblk].xold;
+				y_from = blocks_affected.moved_blocks[iblk].yold;
+				z_from = blocks_affected.moved_blocks[iblk].zold;
+
+				b_from = blocks_affected.moved_blocks[iblk].block_num;
+
+
+				place_ctx.grid_blocks[x_to][y_to].blocks[z_to] = b_from;
+
+				if (blocks_affected.moved_blocks[iblk].swapped_to_was_empty) {
+					place_ctx.grid_blocks[x_to][y_to].usage++;
+				}
+				if (blocks_affected.moved_blocks[iblk].swapped_from_is_empty) {
+					place_ctx.grid_blocks[x_from][y_from].usage--;
+					place_ctx.grid_blocks[x_from][y_from].blocks[z_from] = EMPTY_BLOCK;
+				}
+			
+			} // Finish updating clb for all blocks
+
+		} else { /* Move was rejected.  */
+
+			/* Reset the net cost function flags first. */
+			for (inet_affected = 0; inet_affected < num_nets_affected; inet_affected++) {
+				net_id = (ClusterNetId)ts_nets_to_update[inet_affected];
+				temp_net_cost[net_id] = -1;
+				bb_updated_before[net_id] = NOT_UPDATED_YET;
+			}
+
+			/* Restore the place_ctx.block_locs data structures to their state before the move. */
+			for (iblk = 0; iblk < blocks_affected.num_moved_blocks; iblk++) {
+				b_from = blocks_affected.moved_blocks[iblk].block_num;
+
+				place_ctx.block_locs[b_from].x = blocks_affected.moved_blocks[iblk].xold;
+				place_ctx.block_locs[b_from].y = blocks_affected.moved_blocks[iblk].yold;
+				place_ctx.block_locs[b_from].z = blocks_affected.moved_blocks[iblk].zold;
+			}
+		}
+
+		/* Resets the num_moved_blocks, but do not free blocks_moved array. Defensive Coding */
+		blocks_affected.num_moved_blocks = 0;
+
+		//check_place(*bb_cost, *timing_cost, place_algorithm, *delay_cost);
+
+		return (keep_switch);
+	} else {
+
+		/* Restore the place_ctx.block_locs data structures to their state before the move. */
+		for (iblk = 0; iblk < blocks_affected.num_moved_blocks; iblk++) {
+			b_from = blocks_affected.moved_blocks[iblk].block_num;
+
+			place_ctx.block_locs[b_from].x = blocks_affected.moved_blocks[iblk].xold;
+			place_ctx.block_locs[b_from].y = blocks_affected.moved_blocks[iblk].yold;
+			place_ctx.block_locs[b_from].z = blocks_affected.moved_blocks[iblk].zold;
+		}
+
+		/* Resets the num_moved_blocks, but do not free blocks_moved array. Defensive Coding */
+		blocks_affected.num_moved_blocks = 0;
+		
+		return ABORTED;
+	}
+}
+
+/* Puts a list of all the nets that are changed by the swap into          *
+* nets_to_update.  Returns the number of affected nets.                  */
+static int find_affected_nets(int *nets_to_update) {
+	int iblk, iblk_pin, num_affected_nets;
+	ClusterBlockId bnum;
+	ClusterNetId net_id;
+    auto& cluster_ctx = g_vpr_ctx.clustering();
+
+	num_affected_nets = 0;
+	/* Go through all the blocks moved */
+	for (iblk = 0; iblk < blocks_affected.num_moved_blocks; iblk++) {
+		bnum = (ClusterBlockId)blocks_affected.moved_blocks[iblk].block_num;
+
+		/* Go through all the pins in the moved block */
+		for (iblk_pin = 0; iblk_pin < cluster_ctx.clb_nlist.block_type(bnum)->num_pins; iblk_pin++) {
+			/* Updates the pins_to_nets array, set to -1 if   *
+			 * that pin is not connected to any net or it is a  *
+			 * global pin that does not need to be updated      */
+			net_id = cluster_ctx.clb_nlist.block_net(bnum, iblk_pin);
+			if (net_id == ClusterNetId::INVALID())
+				continue;
+			if (cluster_ctx.clb_nlist.net_global(net_id))
+				continue;
+			
+			if (temp_net_cost[net_id] < 0.) { 
+				/* Net not marked yet. */
+				nets_to_update[num_affected_nets] = (size_t)net_id;
+				num_affected_nets++;
+
+				/* Flag to say we've marked this net. */
+				temp_net_cost[net_id] = 1.;
+			}
+		}
+	}
+	return num_affected_nets;
+}
+
+static bool find_to(t_type_ptr type, float rlim, 
+		int x_from, int y_from, 
+		int *px_to, int *py_to, int *pz_to) {
+
+	/* Returns the point to which I want to swap, properly range limited. 
+	 * rlim must always be between 1 and device_ctx.nx (inclusive) for this routine  
+	 * to work.  Assumes that a column only contains blocks of the same type.
+	 */
+
+	int rlx, rly, min_x, max_x, min_y, max_y;
+	int num_tries;
+	int active_area;
+	bool is_legal;
+	int itype;
+
+    auto& device_ctx = g_vpr_ctx.device();
+    auto& place_ctx = g_vpr_ctx.placement();
+
+	VTR_ASSERT(type == device_ctx.grid[x_from][y_from].type);
+
+	rlx = (int)min((float)device_ctx.nx + 1, rlim); 
+	rly = (int)min((float)device_ctx.ny + 1, rlim); /* Added rly for aspect_ratio != 1 case. */
+	active_area = 4 * rlx * rly;
+
+	min_x = max(0, x_from - rlx);
+	max_x = min(device_ctx.nx + 1, x_from + rlx);
+	min_y = max(0, y_from - rly);
+	max_y = min(device_ctx.ny + 1, y_from + rly);
+
+	if (rlx < 1 || rlx > device_ctx.nx + 1) {
+		vpr_throw(VPR_ERROR_PLACE, __FILE__, __LINE__,"in find_to: rlx = %d\n", rlx);
+	}
+
+	num_tries = 0;
+	itype = type->index;
+
+	do { /* Until legal */
+		is_legal = true;
+
+		/* Limit the number of tries when searching for an alternative position */
+		if(num_tries >= 2 * min(active_area / (type->width * type->height), num_legal_pos[itype]) + 10) {
+			/* Tried randomly searching for a suitable position */
+			return false;
+		} else {
+			num_tries++;
+		}
+
+		find_to_location(type, rlim, x_from, y_from, 
+				px_to, py_to, pz_to);
+		
+		if((x_from == *px_to) && (y_from == *py_to)) {
+			is_legal = false;
+		} else if(*px_to > max_x || *px_to < min_x || *py_to > max_y || *py_to < min_y) {
+			is_legal = false;
+		} else if(device_ctx.grid[*px_to][*py_to].type != device_ctx.grid[x_from][y_from].type) {
+			is_legal = false;
+		} else {
+			/* Find z_to and test to validate that the "to" block is *not* fixed */
+			*pz_to = 0;
+			if (device_ctx.grid[*px_to][*py_to].type->capacity > 1) {
+				*pz_to = vtr::irand(device_ctx.grid[*px_to][*py_to].type->capacity - 1);
+			}
+			int b_to = place_ctx.grid_blocks[*px_to][*py_to].blocks[*pz_to];
+			if ((b_to != EMPTY_BLOCK) && (place_ctx.block_locs[b_to].is_fixed == true)) {
+				is_legal = false;
+			}
+		}
+
+		VTR_ASSERT(*px_to >= 0 && *px_to < int(device_ctx.grid.width()));
+		VTR_ASSERT(*py_to >= 0 && *py_to < int(device_ctx.grid.height()));
+	} while (is_legal == false);
+
+	if (*px_to < 0 || *px_to > device_ctx.nx + 1 || *py_to < 0 || *py_to > device_ctx.ny + 1) {
+		vpr_throw(VPR_ERROR_PLACE, __FILE__, __LINE__,"in routine find_to: (x_to,y_to) = (%d,%d)\n", *px_to, *py_to);
+	}
+
+	VTR_ASSERT(type == device_ctx.grid[*px_to][*py_to].type);
+	return true;
+}
+
+static void find_to_location(t_type_ptr type, float rlim,
+		int x_from, int y_from, 
+		int *px_to, int *py_to, int *pz_to) {
+
+    auto& device_ctx = g_vpr_ctx.device();
+
+	int itype = type->index;
+
+
+	int rlx = (int)min((float)device_ctx.nx + 1, rlim); 
+	int rly = (int)min((float)device_ctx.ny + 1, rlim); /* Added rly for aspect_ratio != 1 case. */
+	int active_area = 4 * rlx * rly;
+
+	int min_x = max(0, x_from - rlx);
+	int max_x = min(device_ctx.nx + 1, x_from + rlx);
+	int min_y = max(0, y_from - rly);
+	int max_y = min(device_ctx.ny + 1, y_from + rly);
+
+	*pz_to = 0;
+	if (device_ctx.nx / 4 < rlx || device_ctx.ny / 4 < rly || num_legal_pos[itype] < active_area) {
+		int ipos = vtr::irand(num_legal_pos[itype] - 1);
+		*px_to = legal_pos[itype][ipos].x;
+		*py_to = legal_pos[itype][ipos].y;
+		*pz_to = legal_pos[itype][ipos].z;
+	} else {
+		int x_rel = vtr::irand(max(0, max_x - min_x));
+		int y_rel = vtr::irand(max(0, max_y - min_y));
+		*px_to = min_x + x_rel;
+		*py_to = min_y + y_rel;
+		*px_to = (*px_to) - device_ctx.grid[*px_to][*py_to].width_offset; /* align it */
+		*py_to = (*py_to) - device_ctx.grid[*px_to][*py_to].height_offset; /* align it */
+	}
+}
+
+static enum swap_result assess_swap(float delta_c, float t) {
+
+	/* Returns: 1 -> move accepted, 0 -> rejected. */
+
+	enum swap_result accept;
+	float prob_fac, fnum;
+
+	if (delta_c <= 0) {
+
+/* Reduce variation in final solution due to round off */
+fnum = vtr::frand();
+
+accept = ACCEPTED;
+return (accept);
+	}
+
+	if (t == 0.)
+		return (REJECTED);
+
+	fnum = vtr::frand();
+	prob_fac = exp(-delta_c / t);
+	if (prob_fac > fnum) {
+		accept = ACCEPTED;
+	}
+	else {
+		accept = REJECTED;
+	}
+	return (accept);
+}
+
+static float recompute_bb_cost(void) {
+	/* Recomputes the cost to eliminate roundoff that may have accrued.  *
+	 * This routine does as little work as possible to compute this new  *
+	 * cost.                                                             */
+
+	float cost = 0;
+
+	auto& cluster_ctx = g_vpr_ctx.clustering();
+
+	for (auto net_id : cluster_ctx.clb_nlist.nets()) { /* for each net ... */
+		if (!cluster_ctx.clb_nlist.net_global(net_id)) { /* Do only if not global. */
+			/* Bounding boxes don't have to be recomputed; they're correct. */
+			cost += net_cost[net_id];
+		}
+	}
+
+	return (cost);
+}
+
+/*returns the delay of one point to point connection */
+static float comp_td_point_to_point_delay(ClusterNetId net_id, int ipin) {
+	auto& cluster_ctx = g_vpr_ctx.clustering();
+	auto& place_ctx = g_vpr_ctx.placement();
+	auto& device_ctx = g_vpr_ctx.device();
+
+	float delay_source_to_sink = 0.;
+
+	if (!cluster_ctx.clb_nlist.net_global(net_id)) {
+		//Only estimate delay for signals routed through the inter-block
+		//routing network. Global signals are assumed to have zero delay.
+		ClusterBlockId source_block, sink_block;
+		int delta_x, delta_y;
+		t_type_ptr source_type, sink_type;
+
+		source_block = cluster_ctx.clb_nlist.pin_block(*(cluster_ctx.clb_nlist.net_pins(net_id).begin()));
+		source_type = cluster_ctx.clb_nlist.block_type(source_block);
+
+		sink_block = cluster_ctx.clb_nlist.pin_block(*(cluster_ctx.clb_nlist.net_pins(net_id).begin() + ipin));
+		sink_type = cluster_ctx.clb_nlist.block_type(sink_block);
+
+		VTR_ASSERT(source_type != NULL);
+		VTR_ASSERT(sink_type != NULL);
+
+		delta_x = abs(place_ctx.block_locs[(size_t)sink_block].x - place_ctx.block_locs[(size_t)source_block].x);
+		delta_y = abs(place_ctx.block_locs[(size_t)sink_block].y - place_ctx.block_locs[(size_t)source_block].y);
+
+        /* TODO low priority: Could be merged into one look-up table */
+        /* Note: This heuristic is terrible on Quality of Results.  
+         * A much better heuristic is to create a more comprehensive lookup table
+         */
+        delay_source_to_sink = get_delta_delay(delta_x, delta_y);
+        if (delay_source_to_sink < 0) {
+            vpr_throw(VPR_ERROR_PLACE, __FILE__, __LINE__,
+                    "in comp_td_point_to_point_delay: Bad delay_source_to_sink value delta(%d, %d) delay of %g\n"
+                    "in comp_td_point_to_point_delay: Delay is less than 0\n",
+                    delta_x, delta_y, delay_source_to_sink);
+        }
+    }
+
+
+	return (delay_source_to_sink);
+}
+
+//Recompute all point to point delays, updating point_to_point_delay_cost
+static void comp_td_point_to_point_delays() {
+	auto& cluster_ctx = g_vpr_ctx.clustering();
+
+	for (auto net_id : cluster_ctx.clb_nlist.nets()) {
+		for (size_t ipin = 1; ipin < cluster_ctx.clb_nlist.net_pins(net_id).size(); ++ipin) {
+			point_to_point_delay_cost[(size_t)net_id][ipin] = comp_td_point_to_point_delay(net_id, ipin);
+		}
+	}
+}
+
+/* Update the point_to_point_timing_cost values from the temporary *
+* values for all connections that have changed.                   */
+static void update_td_cost(void) {
+	unsigned int ipin;
+	int iblk, iblk2, bnum, driven_by_moved_block, net_pin;
+
+    auto& cluster_ctx = g_vpr_ctx.clustering();
+	
+	/* Go through all the blocks moved. */
+	for (iblk = 0; iblk < blocks_affected.num_moved_blocks; iblk++) {
+		bnum = blocks_affected.moved_blocks[iblk].block_num;
+		for (auto pin_id : cluster_ctx.clb_nlist.block_pins((ClusterBlockId)bnum)) {
+			ClusterNetId net_id = cluster_ctx.clb_nlist.pin_net(pin_id);
+
+			if (cluster_ctx.clb_nlist.net_global(net_id))
+				continue;
+
+			net_pin = net_pin_index[bnum][cluster_ctx.clb_nlist.pin_index(pin_id)];
+
+			if (net_pin != 0) {
+				driven_by_moved_block = false;
+				for (iblk2 = 0; iblk2 < blocks_affected.num_moved_blocks; iblk2++)
+					if (cluster_ctx.clb_nlist.net_driver_block(net_id) == (ClusterBlockId)blocks_affected.moved_blocks[iblk2].block_num)
+						driven_by_moved_block = true;
+
+				/* The following "if" prevents the value from being updated twice. */
+				if (driven_by_moved_block == false) {
+					point_to_point_delay_cost[(size_t)net_id][net_pin] = temp_point_to_point_delay_cost[(size_t)net_id][net_pin];
+					temp_point_to_point_delay_cost[(size_t)net_id][net_pin] = -1;
+					point_to_point_timing_cost[(size_t)net_id][net_pin] = temp_point_to_point_timing_cost[(size_t)net_id][net_pin];
+					temp_point_to_point_timing_cost[(size_t)net_id][net_pin] = -1;
+				}
+			}
+			else { /* This net is being driven by a moved block, recompute */
+				   /* All point to point connections on this net. */
+				for (ipin = 1; ipin < cluster_ctx.clb_nlist.net_pins(net_id).size(); ipin++) {
+					point_to_point_delay_cost[(size_t)net_id][ipin] = temp_point_to_point_delay_cost[(size_t)net_id][ipin];
+					temp_point_to_point_delay_cost[(size_t)net_id][ipin] = -1;
+					point_to_point_timing_cost[(size_t)net_id][ipin] = temp_point_to_point_timing_cost[(size_t)net_id][ipin];
+					temp_point_to_point_timing_cost[(size_t)net_id][ipin] = -1;
+				} /* Finished updating the pin */
+			}
+		} /* Finished going through all the pins in the moved block */
+	} /* Finished going through all the blocks moved */
+}
+
+/*a net that is being driven by a moved block must have all of its  */
+/*sink timing costs recomputed. A net that is driving a moved block */
+/*must only have the timing cost on the connection driving the input */
+/*pin computed */
+static void comp_delta_td_cost(float *delta_timing, float *delta_delay) {
+	ClusterNetId net_id;
+	ClusterBlockId bnum;
+	unsigned int ipin;
+	float delta_timing_cost, delta_delay_cost, temp_delay;
+	int net_pin, iblk, iblk2, iblk_pin, driven_by_moved_block;
+
+    auto& cluster_ctx = g_vpr_ctx.clustering();
+
+	delta_timing_cost = 0.;
+	delta_delay_cost = 0.;
+
+	/* Go through all the blocks moved */
+	for (iblk = 0; iblk < blocks_affected.num_moved_blocks; iblk++)	{
+		bnum = (ClusterBlockId)blocks_affected.moved_blocks[iblk].block_num;
+		/* Go through all the pins in the moved block */
+		for (iblk_pin = 0; iblk_pin < cluster_ctx.clb_nlist.block_type(bnum)->num_pins; iblk_pin++) {
+			net_id = cluster_ctx.clb_nlist.block_net(bnum, iblk_pin);
+
+			if (net_id == ClusterNetId::INVALID())
+				continue;
+			if (cluster_ctx.clb_nlist.net_global(net_id))
+				continue;
+
+			net_pin = net_pin_index[(size_t)bnum][iblk_pin];
+
+			if (net_pin != 0) { 
+				/* If this net is being driven by a block that has moved, we do not    *
+				 * need to compute the change in the timing cost (here) since it will  *
+				 * be computed in the fanout of the net on  the driving block, also    *
+				 * computing it here would double count the change, and mess up the    *
+				 * delta_timing_cost value.                                            */
+				driven_by_moved_block = false;
+				for (iblk2 = 0; iblk2 < blocks_affected.num_moved_blocks; iblk2++)
+                    if (cluster_ctx.clb_nlist.net_driver_block(net_id) == (ClusterBlockId)blocks_affected.moved_blocks[iblk2].block_num)
+						driven_by_moved_block = true;
+				
+				if (driven_by_moved_block == false) {
+					temp_delay = comp_td_point_to_point_delay(net_id, net_pin);
+					temp_point_to_point_delay_cost[(size_t)net_id][net_pin] = temp_delay;
+
+					temp_point_to_point_timing_cost[(size_t)net_id][net_pin] = get_timing_place_crit(net_id, net_pin) * temp_delay;
+					delta_timing_cost += temp_point_to_point_timing_cost[(size_t)net_id][net_pin] - point_to_point_timing_cost[(size_t)net_id][net_pin];
+					delta_delay_cost += temp_point_to_point_delay_cost[(size_t)net_id][net_pin] - point_to_point_delay_cost[(size_t)net_id][net_pin];
+				}
+			} else { /* This net is being driven by a moved block, recompute */
+				/* All point to point connections on this net. */
+				for (ipin = 1; ipin < cluster_ctx.clb_nlist.net_pins(net_id).size(); ipin++) {
+					temp_delay = comp_td_point_to_point_delay(net_id, ipin);
+					temp_point_to_point_delay_cost[(size_t)net_id][ipin] = temp_delay;
+
+					temp_point_to_point_timing_cost[(size_t)net_id][ipin] = get_timing_place_crit(net_id, ipin) * temp_delay;
+					delta_timing_cost += temp_point_to_point_timing_cost[(size_t)net_id][ipin] - point_to_point_timing_cost[(size_t)net_id][ipin];
+					delta_delay_cost += temp_point_to_point_delay_cost[(size_t)net_id][ipin] - point_to_point_delay_cost[(size_t)net_id][ipin];
+
+				} /* Finished updating the pin */
+			}
+		} /* Finished going through all the pins in the moved block */
+	} /* Finished going through all the blocks moved */
+	
+	*delta_timing = delta_timing_cost;
+	*delta_delay = delta_delay_cost;
+}
+
+static void comp_td_costs(float *timing_cost, float *connection_delay_sum) {
+	/* Computes the cost (from scratch) due to the delays and criticalities  *
+	 * on all point to point connections, we define the timing cost of       *
+	 * each connection as criticality*delay.                                 */
+
+	unsigned ipin;
+	float loc_timing_cost, loc_connection_delay_sum, temp_delay_cost,
+			temp_timing_cost;
+
+    auto& cluster_ctx = g_vpr_ctx.clustering();
+
+	loc_timing_cost = 0.;
+	loc_connection_delay_sum = 0.;
+
+	for (auto net_id : cluster_ctx.clb_nlist.nets()) { /* For each net ... */
+		if (!cluster_ctx.clb_nlist.net_global(net_id)) { /* Do only if not global. */
+			for (ipin = 1; ipin < cluster_ctx.clb_nlist.net_pins(net_id).size(); ipin++) {
+				temp_delay_cost = comp_td_point_to_point_delay(net_id, ipin);
+temp_timing_cost = temp_delay_cost * get_timing_place_crit(net_id, ipin);
+
+loc_connection_delay_sum += temp_delay_cost;
+point_to_point_delay_cost[(size_t)net_id][ipin] = temp_delay_cost;
+temp_point_to_point_delay_cost[(size_t)net_id][ipin] = -1; /* Undefined */
+
+point_to_point_timing_cost[(size_t)net_id][ipin] = temp_timing_cost;
+temp_point_to_point_timing_cost[(size_t)net_id][ipin] = -1; /* Undefined */
+loc_timing_cost += temp_timing_cost;
+			}
+		}
+	}
+
+	/* Make sure timing cost does not go above MIN_TIMING_COST. */
+	*timing_cost = loc_timing_cost;
+
+	*connection_delay_sum = loc_connection_delay_sum;
+}
+
+
+/* Finds the cost from scratch.  Done only when the placement   *
+* has been radically changed (i.e. after initial placement).   *
+* Otherwise find the cost change incrementally.  If method     *
+* check is NORMAL, we find bounding boxes that are updateable  *
+* for the larger nets.  If method is CHECK, all bounding boxes *
+* are found via the non_updateable_bb routine, to provide a    *
+* cost which can be used to check the correctness of the       *
+* other routine.                                               */
+static float comp_bb_cost(enum cost_methods method) {
+	float cost = 0;
+	double expected_wirelength = 0.0;
+	auto& cluster_ctx = g_vpr_ctx.clustering();
+
+	for (auto net_id : cluster_ctx.clb_nlist.nets()) { /* for each net ... */
+		if (!cluster_ctx.clb_nlist.net_global(net_id)) { /* Do only if not global. */
+			/* Small nets don't use incremental updating on their bounding boxes, *
+			 * so they can use a fast bounding box calculator.                    */
+			if (cluster_ctx.clb_nlist.net_sinks(net_id).size() >= SMALL_NET && method == NORMAL) {
+				get_bb_from_scratch(net_id, &bb_coords[net_id],
+					&bb_num_on_edges[net_id]);
+			}
+			else {
+				get_non_updateable_bb(net_id, &bb_coords[net_id]);
+			}
+
+			net_cost[net_id] = get_net_cost(net_id, &bb_coords[net_id]);
+			cost += net_cost[net_id];
+			if (method == CHECK)
+				expected_wirelength += get_net_wirelength_estimate(net_id, &bb_coords[net_id]);
+		}
+	}
+
+	if (method == CHECK) {
+		vtr::printf_info("\n");
+		vtr::printf_info("BB estimate of min-dist (placement) wire length: %.0f\n", expected_wirelength);
+	}
+	return cost;
+}
+
+
+/* Frees the major structures needed by the placer (and not needed       *
+* elsewhere).   */
+static void free_placement_structs(t_placer_opts placer_opts) {
+	unsigned int inet;
+	int imacro;
+
+	auto& cluster_ctx = g_vpr_ctx.clustering();
+
+	free_legal_placements();
+	free_fast_cost_update();
+
+	if (placer_opts.place_algorithm == PATH_TIMING_DRIVEN_PLACE
+		|| placer_opts.enable_timing_computations) {
+		for (inet = 0; inet < cluster_ctx.clb_nlist.nets().size(); inet++) {
+			/*add one to the address since it is indexed from 1 not 0 */
+
+			point_to_point_delay_cost[inet]++;
+			free(point_to_point_delay_cost[inet]);
+
+			point_to_point_timing_cost[inet]++;
+			free(point_to_point_timing_cost[inet]);
+
+			temp_point_to_point_delay_cost[inet]++;
+			free(temp_point_to_point_delay_cost[inet]);
+
+			temp_point_to_point_timing_cost[inet]++;
+			free(temp_point_to_point_timing_cost[inet]);
+		}
+		free(point_to_point_delay_cost);
+		free(temp_point_to_point_delay_cost);
+
+		free(point_to_point_timing_cost);
+		free(temp_point_to_point_timing_cost);
+
+		net_pin_index.clear();
+	}
+
+	free_placement_macros_structs();
+
+	for (imacro = 0; imacro < num_pl_macros; imacro++)
+		free(pl_macros[imacro].members);
+	free(pl_macros);
+
+	/* Defensive coding. */
+	pl_macros = NULL;
+
+	/* Frees up all the data structure used in vpr_utils. */
+	free_port_pin_from_blk_pin();
+	free_blk_pin_from_port_pin();
+
+}
+
+/* Allocates the major structures needed only by the placer, primarily for *
+* computing costs quickly and such.                                       */
+static void alloc_and_load_placement_structs(
+	float place_cost_exp, t_placer_opts placer_opts,
+	t_direct_inf *directs, int num_directs) {
+	
+	int max_pins_per_clb, i;
+	unsigned int ipin;
+
+	auto& device_ctx = g_vpr_ctx.device();
+	auto& cluster_ctx = g_vpr_ctx.clustering();
+
+    init_placement_context();
+
+	alloc_legal_placements();
+	load_legal_placements();
+
+	max_pins_per_clb = 0;
+	for (i = 0; i < device_ctx.num_block_types; i++) {
+		max_pins_per_clb = max(max_pins_per_clb, device_ctx.block_types[i].num_pins);
+	}
+
+	if (placer_opts.place_algorithm == PATH_TIMING_DRIVEN_PLACE
+		|| placer_opts.enable_timing_computations) {
+		/* Allocate structures associated with timing driven placement */
+		/* [0..cluster_ctx.clb_nlist.nets().size()-1][1..num_pins-1]  */
+		point_to_point_delay_cost = (float **)vtr::malloc(cluster_ctx.clb_nlist.nets().size() * sizeof(float *));
+		temp_point_to_point_delay_cost = (float **)vtr::malloc(cluster_ctx.clb_nlist.nets().size() * sizeof(float *));
+
+		point_to_point_timing_cost = (float **)vtr::malloc(cluster_ctx.clb_nlist.nets().size() * sizeof(float *));
+		temp_point_to_point_timing_cost = (float **)vtr::malloc(cluster_ctx.clb_nlist.nets().size() * sizeof(float *));
+
+		for (auto net_id : cluster_ctx.clb_nlist.nets()) {
+			/* In the following, subract one so index starts at *
+			 * 1 instead of 0 */
+			point_to_point_delay_cost[(size_t)net_id] = (float *)vtr::malloc(cluster_ctx.clb_nlist.net_sinks(net_id).size() * sizeof(float));
+			point_to_point_delay_cost[(size_t)net_id]--;
+
+			temp_point_to_point_delay_cost[(size_t)net_id] = (float *)vtr::malloc(cluster_ctx.clb_nlist.net_sinks(net_id).size() * sizeof(float));
+			temp_point_to_point_delay_cost[(size_t)net_id]--;
+
+			point_to_point_timing_cost[(size_t)net_id] = (float *)vtr::malloc(cluster_ctx.clb_nlist.net_sinks(net_id).size() * sizeof(float));
+			point_to_point_timing_cost[(size_t)net_id]--;
+
+			temp_point_to_point_timing_cost[(size_t)net_id] = (float *)vtr::malloc(cluster_ctx.clb_nlist.net_sinks(net_id).size() * sizeof(float));
+			temp_point_to_point_timing_cost[(size_t)net_id]--;
+		}
+		for (auto net_id : cluster_ctx.clb_nlist.nets()) {
+			for (ipin = 1; ipin < cluster_ctx.clb_nlist.net_pins(net_id).size(); ipin++) {
+				point_to_point_delay_cost[(size_t)net_id][ipin] = 0;
+				temp_point_to_point_delay_cost[(size_t)net_id][ipin] = 0;
+			}
+		}
+	}
+
+	for (auto net_id : cluster_ctx.clb_nlist.nets()) {
+		net_cost.insert(net_id, -1.);
+		temp_net_cost.insert(net_id, -1.);
+		bb_coords.insert(net_id, t_bb());
+		bb_num_on_edges.insert(net_id, t_bb());
+
+		/* Used to store costs for moves not yet made and to indicate when a net's   *
+		* cost has been recomputed. temp_net_cost[inet] < 0 means net's cost hasn't *
+		* been recomputed.                                                          */
+		bb_updated_before.insert(net_id, NOT_UPDATED_YET);
+	}
+
+	alloc_and_load_for_fast_cost_update(place_cost_exp);
+		
+	net_pin_index = alloc_and_load_net_pin_index();
+
+	alloc_and_load_try_swap_structs();
+
+	num_pl_macros = alloc_and_load_placement_macros(directs, num_directs, &pl_macros);
+}
+
+static void alloc_and_load_try_swap_structs() {
+	/* Allocate the local bb_coordinate storage, etc. only once. */
+	/* Allocate with size cluster_ctx.clb_nlist.nets().size() for any number of nets affected. */
+    auto& cluster_ctx = g_vpr_ctx.clustering();
+
+	for (auto net_id : cluster_ctx.clb_nlist.nets()) {
+		ts_bb_coord_new.insert(net_id, t_bb());
+		ts_bb_edge_new.insert(net_id, t_bb());
+	}
+	
+	ts_nets_to_update = (int *) vtr::calloc(cluster_ctx.clb_nlist.nets().size(), sizeof(int));
+		
+	/* Allocate with size cluster_ctx.clb_nlist.blocks().size() for any number of moved blocks. */
+	blocks_affected.moved_blocks = (t_pl_moved_block*) vtr::calloc((int) cluster_ctx.clb_nlist.blocks().size(), sizeof(t_pl_moved_block));
+	blocks_affected.num_moved_blocks = 0;
+	
+}
+
+/* This routine finds the bounding box of each net from scratch (i.e.   *
+* from only the block location information).  It updates both the       *
+* coordinate and number of pins on each edge information.  It           *
+* should only be called when the bounding box information is not valid. */
+static void get_bb_from_scratch(ClusterNetId net_id, t_bb *coords,
+		t_bb *num_on_edges) {
+	int pnum, x, y, xmin, xmax, ymin, ymax;
+	int xmin_edge, xmax_edge, ymin_edge, ymax_edge;
+
+    auto& cluster_ctx = g_vpr_ctx.clustering();
+    auto& place_ctx = g_vpr_ctx.placement();
+    auto& device_ctx = g_vpr_ctx.device();
+	
+	ClusterBlockId bnum = cluster_ctx.clb_nlist.net_driver_block(net_id);
+	pnum = cluster_ctx.clb_nlist.pin_index(net_id, 0);
+	x = place_ctx.block_locs[(size_t)bnum].x + cluster_ctx.clb_nlist.block_type(bnum)->pin_width[pnum];
+	y = place_ctx.block_locs[(size_t)bnum].y + cluster_ctx.clb_nlist.block_type(bnum)->pin_height[pnum];
+
+	x = max(min(x, device_ctx.nx), 1);
+	y = max(min(y, device_ctx.ny), 1);
+
+	xmin = x;
+	ymin = y;
+	xmax = x;
+	ymax = y;
+	xmin_edge = 1;
+	ymin_edge = 1;
+	xmax_edge = 1;
+	ymax_edge = 1;
+
+	for (auto pin_id : cluster_ctx.clb_nlist.net_sinks(net_id)) {
+		bnum = cluster_ctx.clb_nlist.pin_block(pin_id);
+		pnum = cluster_ctx.clb_nlist.pin_index(pin_id);
+		x = place_ctx.block_locs[(size_t)bnum].x + cluster_ctx.clb_nlist.block_type(bnum)->pin_width[pnum];
+		y = place_ctx.block_locs[(size_t)bnum].y + cluster_ctx.clb_nlist.block_type(bnum)->pin_height[pnum];
+
+		/* Code below counts IO blocks as being within the 1..device_ctx.nx, 1..device_ctx.ny clb array. *
+		* This is because channels do not go out of the 0..device_ctx.nx, 0..device_ctx.ny range, and   *
+		* I always take all channels impinging on the bounding box to be within   *
+		* that bounding box.  Hence, this "movement" of IO blocks does not affect *
+		* the which channels are included within the bounding box, and it         *
+		* simplifies the code a lot.                                              */
+
+		x = max(min(x, device_ctx.nx), 1);
+		y = max(min(y, device_ctx.ny), 1);
+
+		if (x == xmin) {
+			xmin_edge++;
+		}
+		if (x == xmax) { /* Recall that xmin could equal xmax -- don't use else */
+			xmax_edge++;
+		}
+		else if (x < xmin) {
+			xmin = x;
+			xmin_edge = 1;
+		}
+		else if (x > xmax) {
+			xmax = x;
+			xmax_edge = 1;
+		}
+
+		if (y == ymin) {
+			ymin_edge++;
+		}
+		if (y == ymax) {
+			ymax_edge++;
+		}
+		else if (y < ymin) {
+			ymin = y;
+			ymin_edge = 1;
+		}
+		else if (y > ymax) {
+			ymax = y;
+			ymax_edge = 1;
+		}
+	}
+
+	/* Copy the coordinates and number on edges information into the proper   *
+	 * structures.                                                            */
+	coords->xmin = xmin;
+	coords->xmax = xmax;
+	coords->ymin = ymin;
+	coords->ymax = ymax;
+
+	num_on_edges->xmin = xmin_edge;
+	num_on_edges->xmax = xmax_edge;
+	num_on_edges->ymin = ymin_edge;
+	num_on_edges->ymax = ymax_edge;
+}
+
+static double get_net_wirelength_estimate(ClusterNetId net_id, t_bb *bbptr) {
+
+	/* WMF: Finds the estimate of wirelength due to one net by looking at   *
+	 * its coordinate bounding box.                                         */
+
+	double ncost, crossing;
+    auto& cluster_ctx = g_vpr_ctx.clustering();
+
+	/* Get the expected "crossing count" of a net, based on its number *
+	 * of pins.  Extrapolate for very large nets.                      */
+
+	if (((cluster_ctx.clb_nlist.net_pins(net_id).size()) > 50)
+			&& ((cluster_ctx.clb_nlist.net_pins(net_id).size()) < 85)) {
+		crossing = 2.7933 + 0.02616 * ((cluster_ctx.clb_nlist.net_pins(net_id).size()) - 50);
+	} else if ((cluster_ctx.clb_nlist.net_pins(net_id).size()) >= 85) {
+		crossing = 2.7933 + 0.011 * (cluster_ctx.clb_nlist.net_pins(net_id).size())
+				- 0.0000018 * (cluster_ctx.clb_nlist.net_pins(net_id).size())
+					* (cluster_ctx.clb_nlist.net_pins(net_id).size());
+	} else {
+		crossing = cross_count[cluster_ctx.clb_nlist.net_pins(net_id).size() - 1];
+	}
+
+	/* Could insert a check for xmin == xmax.  In that case, assume  *
+	 * connection will be made with no bends and hence no x-cost.    *
+	 * Same thing for y-cost.                                        */
+
+	/* Cost = wire length along channel * cross_count / average      *
+	 * channel capacity.   Do this for x, then y direction and add.  */
+
+	ncost = (bbptr->xmax - bbptr->xmin + 1) * crossing;
+
+	ncost += (bbptr->ymax - bbptr->ymin + 1) * crossing;
+
+	return (ncost);
+}
+
+static float get_net_cost(ClusterNetId net_id, t_bb *bbptr) {
+
+	/* Finds the cost due to one net by looking at its coordinate bounding  *
+	 * box.                                                                 */
+
+	float ncost, crossing;
+    auto& cluster_ctx = g_vpr_ctx.clustering();
+
+	/* Get the expected "crossing count" of a net, based on its number *
+	 * of pins.  Extrapolate for very large nets.                      */
+
+	if ((cluster_ctx.clb_nlist.net_pins(net_id).size()) > 50) {
+		crossing = 2.7933 + 0.02616 * ((cluster_ctx.clb_nlist.net_pins(net_id).size()) - 50);
+		/*    crossing = 3.0;    Old value  */
+	} else {
+		crossing = cross_count[(cluster_ctx.clb_nlist.net_pins(net_id).size()) - 1];
+	}
+
+	/* Could insert a check for xmin == xmax.  In that case, assume  *
+	 * connection will be made with no bends and hence no x-cost.    *
+	 * Same thing for y-cost.                                        */
+
+	/* Cost = wire length along channel * cross_count / average      *
+	 * channel capacity.   Do this for x, then y direction and add.  */
+
+	ncost = (bbptr->xmax - bbptr->xmin + 1) * crossing
+			* chanx_place_cost_fac[bbptr->ymax][bbptr->ymin - 1];
+
+	ncost += (bbptr->ymax - bbptr->ymin + 1) * crossing
+			* chany_place_cost_fac[bbptr->xmax][bbptr->xmin - 1];
+
+	return (ncost);
+}
+
+/* Finds the bounding box of a net and stores its coordinates in the  *
+* bb_coord_new data structure.  This routine should only be called   *
+* for small nets, since it does not determine enough information for *
+* the bounding box to be updated incrementally later.                *
+* Currently assumes channels on both sides of the CLBs forming the   *
+* edges of the bounding box can be used.  Essentially, I am assuming *
+* the pins always lie on the outside of the bounding box.            */
+static void get_non_updateable_bb(ClusterNetId net_id, t_bb *bb_coord_new) {
+	int xmax, ymax, xmin, ymin, x, y;
+	int pnum;
+
+    auto& cluster_ctx = g_vpr_ctx.clustering();
+    auto& place_ctx = g_vpr_ctx.placement();
+    auto& device_ctx = g_vpr_ctx.device();
+
+	ClusterBlockId bnum = cluster_ctx.clb_nlist.net_driver_block(net_id);
+	pnum = cluster_ctx.clb_nlist.pin_index(net_id, 0);
+	x = place_ctx.block_locs[(size_t)bnum].x + cluster_ctx.clb_nlist.block_type(bnum)->pin_width[pnum];
+	y = place_ctx.block_locs[(size_t)bnum].y + cluster_ctx.clb_nlist.block_type(bnum)->pin_height[pnum];
+	
+	xmin = x;
+	ymin = y;
+	xmax = x;
+	ymax = y;
+
+	for (auto pin_id : cluster_ctx.clb_nlist.net_sinks(net_id)) {
+		bnum = cluster_ctx.clb_nlist.pin_block(pin_id);
+		pnum = cluster_ctx.clb_nlist.pin_index(pin_id);
+		x = place_ctx.block_locs[(size_t)bnum].x + cluster_ctx.clb_nlist.block_type(bnum)->pin_width[pnum];
+		y = place_ctx.block_locs[(size_t)bnum].y + cluster_ctx.clb_nlist.block_type(bnum)->pin_height[pnum];
+
+		if (x < xmin) {
+			xmin = x;
+		} else if (x > xmax) {
+			xmax = x;
+		}
+
+		if (y < ymin) {
+			ymin = y;
+		} else if (y > ymax) {
+			ymax = y;
+		}
+	}
+
+	/* Now I've found the coordinates of the bounding box.  There are no *
+	 * channels beyond device_ctx.nx and device_ctx.ny, so I want to clip to that.  As well,   *
+	 * since I'll always include the channel immediately below and the   *
+	 * channel immediately to the left of the bounding box, I want to    *
+	 * clip to 1 in both directions as well (since minimum channel index *
+	 * is 0).  See route.c for a channel diagram.                        */
+
+	bb_coord_new->xmin = max(min(xmin, device_ctx.nx), 1);
+	bb_coord_new->ymin = max(min(ymin, device_ctx.ny), 1);
+	bb_coord_new->xmax = max(min(xmax, device_ctx.nx), 1);
+	bb_coord_new->ymax = max(min(ymax, device_ctx.ny), 1);
+}
+
+static void update_bb(ClusterNetId net_id, t_bb *bb_coord_new,
+		t_bb *bb_edge_new, int xold, int yold, int xnew, int ynew) {
+
+	/* Updates the bounding box of a net by storing its coordinates in    *
+	 * the bb_coord_new data structure and the number of blocks on each   *
+	 * edge in the bb_edge_new data structure.  This routine should only  *
+	 * be called for large nets, since it has some overhead relative to   *
+	 * just doing a brute force bounding box calculation.  The bounding   *
+	 * box coordinate and edge information for inet must be valid before  *
+	 * this routine is called.                                            *
+	 * Currently assumes channels on both sides of the CLBs forming the   *
+	 * edges of the bounding box can be used.  Essentially, I am assuming *
+	 * the pins always lie on the outside of the bounding box.            *
+	 * The x and y coordinates are the pin's x and y coordinates.         */
+	/* IO blocks are considered to be one cell in for simplicity.         */
+	
+	t_bb *curr_bb_edge, *curr_bb_coord;
+
+    auto& device_ctx = g_vpr_ctx.device();
+		
+	xnew = max(min(xnew, device_ctx.nx), 1);
+	ynew = max(min(ynew, device_ctx.ny), 1);
+	xold = max(min(xold, device_ctx.nx), 1);
+	yold = max(min(yold, device_ctx.ny), 1);
+
+	/* Check if the net had been updated before. */
+	if (bb_updated_before[net_id] == GOT_FROM_SCRATCH)
+	{	/* The net had been updated from scratch, DO NOT update again! */
+		return;
+	}
+	else if (bb_updated_before[net_id] == NOT_UPDATED_YET)
+	{	/* The net had NOT been updated before, could use the old values */
+		curr_bb_coord = &bb_coords[net_id];
+		curr_bb_edge = &bb_num_on_edges[net_id];
+		bb_updated_before[net_id] = UPDATED_ONCE;
+	}
+	else
+	{	/* The net had been updated before, must use the new values */
+		curr_bb_coord = bb_coord_new;
+		curr_bb_edge = bb_edge_new;
+	}
+
+	/* Check if I can update the bounding box incrementally. */
+
+	if (xnew < xold) { /* Move to left. */
+
+		/* Update the xmax fields for coordinates and number of edges first. */
+
+		if (xold == curr_bb_coord->xmax) { /* Old position at xmax. */
+			if (curr_bb_edge->xmax == 1) {
+				get_bb_from_scratch(net_id, bb_coord_new, bb_edge_new);
+				bb_updated_before[net_id] = GOT_FROM_SCRATCH;
+				return;
+			} else {
+				bb_edge_new->xmax = curr_bb_edge->xmax - 1;
+				bb_coord_new->xmax = curr_bb_coord->xmax;
+			}
+		}
+
+		else { /* Move to left, old postion was not at xmax. */
+			bb_coord_new->xmax = curr_bb_coord->xmax;
+			bb_edge_new->xmax = curr_bb_edge->xmax;
+		}
+
+		/* Now do the xmin fields for coordinates and number of edges. */
+
+		if (xnew < curr_bb_coord->xmin) { /* Moved past xmin */
+			bb_coord_new->xmin = xnew;
+			bb_edge_new->xmin = 1;
+		}
+
+		else if (xnew == curr_bb_coord->xmin) { /* Moved to xmin */
+			bb_coord_new->xmin = xnew;
+			bb_edge_new->xmin = curr_bb_edge->xmin + 1;
+		}
+
+		else { /* Xmin unchanged. */
+			bb_coord_new->xmin = curr_bb_coord->xmin;
+			bb_edge_new->xmin = curr_bb_edge->xmin;
+		}
+	}
+
+	/* End of move to left case. */
+	else if (xnew > xold) { /* Move to right. */
+
+		/* Update the xmin fields for coordinates and number of edges first. */
+
+		if (xold == curr_bb_coord->xmin) { /* Old position at xmin. */
+			if (curr_bb_edge->xmin == 1) {
+				get_bb_from_scratch(net_id, bb_coord_new, bb_edge_new);
+				bb_updated_before[net_id] = GOT_FROM_SCRATCH;
+				return;
+			} else {
+				bb_edge_new->xmin = curr_bb_edge->xmin - 1;
+				bb_coord_new->xmin = curr_bb_coord->xmin;
+			}
+		}
+
+		else { /* Move to right, old position was not at xmin. */
+			bb_coord_new->xmin = curr_bb_coord->xmin;
+			bb_edge_new->xmin = curr_bb_edge->xmin;
+		}
+
+		/* Now do the xmax fields for coordinates and number of edges. */
+
+		if (xnew > curr_bb_coord->xmax) { /* Moved past xmax. */
+			bb_coord_new->xmax = xnew;
+			bb_edge_new->xmax = 1;
+		}
+
+		else if (xnew == curr_bb_coord->xmax) { /* Moved to xmax */
+			bb_coord_new->xmax = xnew;
+			bb_edge_new->xmax = curr_bb_edge->xmax + 1;
+		}
+
+		else { /* Xmax unchanged. */
+			bb_coord_new->xmax = curr_bb_coord->xmax;
+			bb_edge_new->xmax = curr_bb_edge->xmax;
+		}
+	}
+	/* End of move to right case. */
+	else { /* xnew == xold -- no x motion. */
+		bb_coord_new->xmin = curr_bb_coord->xmin;
+		bb_coord_new->xmax = curr_bb_coord->xmax;
+		bb_edge_new->xmin = curr_bb_edge->xmin;
+		bb_edge_new->xmax = curr_bb_edge->xmax;
+	}
+
+	/* Now account for the y-direction motion. */
+
+	if (ynew < yold) { /* Move down. */
+
+		/* Update the ymax fields for coordinates and number of edges first. */
+
+		if (yold == curr_bb_coord->ymax) { /* Old position at ymax. */
+			if (curr_bb_edge->ymax == 1) {
+				get_bb_from_scratch(net_id, bb_coord_new, bb_edge_new);
+				bb_updated_before[net_id] = GOT_FROM_SCRATCH;
+				return;
+			} else {
+				bb_edge_new->ymax = curr_bb_edge->ymax - 1;
+				bb_coord_new->ymax = curr_bb_coord->ymax;
+			}
+		}
+
+		else { /* Move down, old postion was not at ymax. */
+			bb_coord_new->ymax = curr_bb_coord->ymax;
+			bb_edge_new->ymax = curr_bb_edge->ymax;
+		}
+
+		/* Now do the ymin fields for coordinates and number of edges. */
+
+		if (ynew < curr_bb_coord->ymin) { /* Moved past ymin */
+			bb_coord_new->ymin = ynew;
+			bb_edge_new->ymin = 1;
+		}
+
+		else if (ynew == curr_bb_coord->ymin) { /* Moved to ymin */
+			bb_coord_new->ymin = ynew;
+			bb_edge_new->ymin = curr_bb_edge->ymin + 1;
+		}
+
+		else { /* ymin unchanged. */
+			bb_coord_new->ymin = curr_bb_coord->ymin;
+			bb_edge_new->ymin = curr_bb_edge->ymin;
+		}
+	}
+	/* End of move down case. */
+	else if (ynew > yold) { /* Moved up. */
+
+		/* Update the ymin fields for coordinates and number of edges first. */
+
+		if (yold == curr_bb_coord->ymin) { /* Old position at ymin. */
+			if (curr_bb_edge->ymin == 1) {
+				get_bb_from_scratch(net_id, bb_coord_new, bb_edge_new);
+				bb_updated_before[net_id] = GOT_FROM_SCRATCH;
+				return;
+			} else {
+				bb_edge_new->ymin = curr_bb_edge->ymin - 1;
+				bb_coord_new->ymin = curr_bb_coord->ymin;
+			}
+		}
+
+		else { /* Moved up, old position was not at ymin. */
+			bb_coord_new->ymin = curr_bb_coord->ymin;
+			bb_edge_new->ymin = curr_bb_edge->ymin;
+		}
+
+		/* Now do the ymax fields for coordinates and number of edges. */
+
+		if (ynew > curr_bb_coord->ymax) { /* Moved past ymax. */
+			bb_coord_new->ymax = ynew;
+			bb_edge_new->ymax = 1;
+		}
+
+		else if (ynew == curr_bb_coord->ymax) { /* Moved to ymax */
+			bb_coord_new->ymax = ynew;
+			bb_edge_new->ymax = curr_bb_edge->ymax + 1;
+		}
+
+		else { /* ymax unchanged. */
+			bb_coord_new->ymax = curr_bb_coord->ymax;
+			bb_edge_new->ymax = curr_bb_edge->ymax;
+		}
+	}
+	/* End of move up case. */
+	else { /* ynew == yold -- no y motion. */
+		bb_coord_new->ymin = curr_bb_coord->ymin;
+		bb_coord_new->ymax = curr_bb_coord->ymax;
+		bb_edge_new->ymin = curr_bb_edge->ymin;
+		bb_edge_new->ymax = curr_bb_edge->ymax;
+	}
+
+	if (bb_updated_before[net_id] == NOT_UPDATED_YET)
+		bb_updated_before[net_id] = UPDATED_ONCE;
+}
+
+static void alloc_legal_placements() {
+    auto& device_ctx = g_vpr_ctx.device();
+    auto& place_ctx = g_vpr_ctx.mutable_placement();
+
+	legal_pos = (t_legal_pos **) vtr::malloc(device_ctx.num_block_types * sizeof(t_legal_pos *));
+	num_legal_pos = (int *) vtr::calloc(device_ctx.num_block_types, sizeof(int));
+	
+	/* Initialize all occupancy to zero. */
+
+	for (size_t i = 0; i < device_ctx.grid.width(); i++) {
+		for (size_t j = 0; j < device_ctx.grid.height(); j++) {
+			place_ctx.grid_blocks[i][j].usage = 0;
+
+			for (int k = 0; k < device_ctx.grid[i][j].type->capacity; k++) {
+
+				if (place_ctx.grid_blocks[i][j].blocks[k] != INVALID_BLOCK) {
+					place_ctx.grid_blocks[i][j].blocks[k] = EMPTY_BLOCK;
+					if (device_ctx.grid[i][j].width_offset == 0 && device_ctx.grid[i][j].height_offset == 0) {
+						num_legal_pos[device_ctx.grid[i][j].type->index]++;
+					}
+				}
+			}
+		}
+	}
+
+	for (int i = 0; i < device_ctx.num_block_types; i++) {
+		legal_pos[i] = (t_legal_pos *) vtr::malloc(num_legal_pos[i] * sizeof(t_legal_pos));
+	}
+}
+
+static void load_legal_placements() {
+    auto& device_ctx = g_vpr_ctx.device();
+    auto& place_ctx = g_vpr_ctx.placement();
+
+	int* index = (int *) vtr::calloc(device_ctx.num_block_types, sizeof(int));
+
+	for (size_t i = 0; i < device_ctx.grid.width(); i++) {
+		for (size_t j = 0; j < device_ctx.grid.height(); j++) {
+			for (int k = 0; k < device_ctx.grid[i][j].type->capacity; k++) {
+				if (place_ctx.grid_blocks[i][j].blocks[k] == INVALID_BLOCK) {
+					continue;
+				}
+				if (device_ctx.grid[i][j].width_offset == 0 && device_ctx.grid[i][j].height_offset == 0) {
+					int itype = device_ctx.grid[i][j].type->index;
+					legal_pos[itype][index[itype]].x = i;
+					legal_pos[itype][index[itype]].y = j;
+					legal_pos[itype][index[itype]].z = k;
+					index[itype]++;
+				}
+			}
+		}
+	}
+	free(index);
+}
+
+static void free_legal_placements() {
+    auto& device_ctx = g_vpr_ctx.device();
+
+	for (int i = 0; i < device_ctx.num_block_types; i++) {
+		free(legal_pos[i]);
+	}
+	free(legal_pos); /* Free the mapping list */
+	free(num_legal_pos);
+}
+
+
+
+static int check_macro_can_be_placed(int imacro, int itype, int x, int y, int z) {
+
+	int imember;
+	int member_x, member_y, member_z;
+
+    auto& device_ctx = g_vpr_ctx.device();
+    auto& place_ctx = g_vpr_ctx.placement();
+
+	// Every macro can be placed until proven otherwise
+	int macro_can_be_placed = true;
+
+	// Check whether all the members can be placed
+	for (imember = 0; imember < pl_macros[imacro].num_blocks; imember++) {
+		member_x = x + pl_macros[imacro].members[imember].x_offset;
+		member_y = y + pl_macros[imacro].members[imember].y_offset;
+		member_z = z + pl_macros[imacro].members[imember].z_offset;
+
+		// Check whether the location could accept block of this type
+		// Then check whether the location could still accomodate more blocks
+		// Also check whether the member position is valid, that is the member's location
+		// still within the chip's dimemsion and the member_z is allowed at that location on the grid
+		if (member_x <= device_ctx.nx+1 && member_y <= device_ctx.ny+1
+				&& device_ctx.grid[member_x][member_y].type->index == itype
+				&& place_ctx.grid_blocks[member_x][member_y].blocks[member_z] == EMPTY_BLOCK) {
+			// Can still accomodate blocks here, check the next position
+			continue;
+		} else {
+			// Cant be placed here - skip to the next try
+			macro_can_be_placed = false;
+			break;
+		}
+	}
+	
+	return (macro_can_be_placed);
+}
+
+
+static int try_place_macro(int itype, int ipos, int imacro){
+
+	int x, y, z, member_x, member_y, member_z, imember;
+
+    auto& place_ctx = g_vpr_ctx.mutable_placement();
+
+	int macro_placed = false;
+
+	// Choose a random position for the head
+	x = legal_pos[itype][ipos].x;
+	y = legal_pos[itype][ipos].y;
+	z = legal_pos[itype][ipos].z;
+			
+	// If that location is occupied, do nothing.
+	if (place_ctx.grid_blocks[x][y].blocks[z] != EMPTY_BLOCK) {
+		return (macro_placed);
+	} 
+	
+	int macro_can_be_placed = check_macro_can_be_placed(imacro, itype, x, y, z);
+
+	if (macro_can_be_placed) {
+		
+		// Place down the macro
+		macro_placed = true;
+		for (imember = 0; imember < pl_macros[imacro].num_blocks; imember++) {
+					
+			member_x = x + pl_macros[imacro].members[imember].x_offset;
+			member_y = y + pl_macros[imacro].members[imember].y_offset;
+			member_z = z + pl_macros[imacro].members[imember].z_offset;
+					
+            int iblk = pl_macros[imacro].members[imember].blk_index;
+			place_ctx.block_locs[iblk].x = member_x;
+			place_ctx.block_locs[iblk].y = member_y;
+			place_ctx.block_locs[iblk].z = member_z;
+
+			place_ctx.grid_blocks[member_x][member_y].blocks[member_z] = pl_macros[imacro].members[imember].blk_index;
+			place_ctx.grid_blocks[member_x][member_y].usage++;
+
+			// Could not ensure that the randomiser would not pick this location again
+			// So, would have to do a lazy removal - whenever I come across a block that could not be placed, 
+			// go ahead and remove it from the legal_pos[][] array
+						
+		} // Finish placing all the members in the macro
+
+	} // End of this choice of legal_pos
+
+	return (macro_placed);
+
+}
+
+
+static void initial_placement_pl_macros(int macros_max_num_tries, int * free_locations) {
+
+	int macro_placed;
+	int imacro, iblk, itype, itry, ipos;
+
+    auto& cluster_ctx = g_vpr_ctx.clustering();
+    auto& device_ctx = g_vpr_ctx.device();
+
+	/* Macros are harder to place.  Do them first */
+	for (imacro = 0; imacro < num_pl_macros; imacro++) {
+		
+		// Every macro are not placed in the beginnning
+		macro_placed = false;
+		
+		// Assume that all the blocks in the macro are of the same type
+		iblk = pl_macros[imacro].members[0].blk_index;
+		itype = cluster_ctx.clb_nlist.block_type((ClusterBlockId)iblk)->index;
+		if (free_locations[itype] < pl_macros[imacro].num_blocks) {
+			vpr_throw(VPR_ERROR_PLACE, __FILE__, __LINE__,
+					"Initial placement failed.\n"
+					"Could not place macro length %d with head block %s (#%d); not enough free locations of type %s (#%d).\n"
+					"VPR cannot auto-size for your circuit, please resize the FPGA manually.\n", 
+					pl_macros[imacro].num_blocks, cluster_ctx.clb_nlist.block_name((ClusterBlockId)iblk).c_str(), iblk, device_ctx.block_types[itype].name, itype);
+		}
+
+		// Try to place the macro first, if can be placed - place them, otherwise try again
+		for (itry = 0; itry < macros_max_num_tries && macro_placed == false; itry++) {
+			
+			// Choose a random position for the head
+			ipos = vtr::irand(free_locations[itype] - 1);
+
+			// Try to place the macro
+			macro_placed = try_place_macro(itype, ipos, imacro);
+
+		} // Finished all tries
+		
+		
+		if (macro_placed == false){
+			// if a macro still could not be placed after macros_max_num_tries times, 
+			// go through the chip exhaustively to find a legal placement for the macro
+			// place the macro on the first location that is legal
+			// then set macro_placed = true;
+			// if there are no legal positions, error out
+
+			// Exhaustive placement of carry macros
+			for (ipos = 0; ipos < free_locations[itype] && macro_placed == false; ipos++) {
+
+				// Try to place the macro
+				macro_placed = try_place_macro(itype, ipos, imacro);
+
+			} // Exhausted all the legal placement position for this macro
+
+			// If macro could not be placed after exhaustive placement, error out
+			if (macro_placed == false) {
+				// Error out
+				vpr_throw(VPR_ERROR_PLACE, __FILE__, __LINE__,
+						"Initial placement failed.\n"
+						"Could not place macro length %d with head block %s (#%d); not enough free locations of type %s (#%d).\n"
+						"Please manually size the FPGA because VPR can't do this yet.\n", 
+						pl_macros[imacro].num_blocks, cluster_ctx.clb_nlist.block_name((ClusterBlockId)iblk).c_str(), iblk, device_ctx.block_types[itype].name, itype);
+			}
+
+		} else {
+			// This macro has been placed successfully, proceed to place the next macro
+			continue;
+		}
+	} // Finish placing all the pl_macros successfully
+}
+
+/* Place blocks that are NOT a part of any macro.
+* We'll randomly place each block in the clustered netlist, one by one. */
+static void initial_placement_blocks(int * free_locations, enum e_pad_loc_type pad_loc_type) {
+	int itype, ipos, x, y, z;
+    auto& cluster_ctx = g_vpr_ctx.clustering();
+    auto& place_ctx = g_vpr_ctx.mutable_placement();
+    auto& device_ctx = g_vpr_ctx.device();
+
+	for (auto blk_id : cluster_ctx.clb_nlist.blocks()) {
+		if (place_ctx.block_locs[(size_t)blk_id].x != EMPTY_BLOCK) {
+			// block placed.
+			continue;
+		}
+
+		/* Don't do IOs if the user specifies IOs; we'll read those locations later. */
+		if (!(cluster_ctx.clb_nlist.block_type(blk_id) == device_ctx.IO_TYPE && pad_loc_type == USER)) {
+
+		    /* Randomly select a free location of the appropriate type
+			 * for (size_t)blk_id.  We have a linearized list of all the free locations
+			 * that can accomodate a block of that type in free_locations[itype].
+			 * Choose one randomly and put (size_t)blk_id there.  Then we don't want to pick that
+			 * location again, so remove it from the free_locations array.
+			 */
+			itype = cluster_ctx.clb_nlist.block_type(blk_id)->index;
+			if (free_locations[itype] <= 0) {
+				vpr_throw(VPR_ERROR_PLACE, __FILE__, __LINE__, 
+						"Initial placement failed.\n"
+						"Could not place block %s (#%lu); no free locations of type %s (#%d).\n", 
+						cluster_ctx.clb_nlist.block_name(blk_id).c_str(), (size_t)blk_id, device_ctx.block_types[itype].name, itype);
+			}
+
+			initial_placement_location(free_locations, blk_id, &ipos, &x, &y, &z);
+
+			// Make sure that the position is EMPTY_BLOCK before placing the block down
+			VTR_ASSERT(place_ctx.grid_blocks[x][y].blocks[z] == EMPTY_BLOCK);
+
+			place_ctx.grid_blocks[x][y].blocks[z] = (size_t)blk_id;
+			place_ctx.grid_blocks[x][y].usage++;
+
+			place_ctx.block_locs[(size_t)blk_id].x = x;
+			place_ctx.block_locs[(size_t)blk_id].y = y;
+			place_ctx.block_locs[(size_t)blk_id].z = z;
+
+            //Mark IOs as fixed if specifying a (fixed) random placement
+            if(cluster_ctx.clb_nlist.block_type(blk_id) == device_ctx.IO_TYPE && pad_loc_type == RANDOM) {
+                place_ctx.block_locs[(size_t)blk_id].is_fixed = true;
+ 			}
+
+			/* Ensure randomizer doesn't pick this location again, since it's occupied. Could shift all the 
+			* legal positions in legal_pos to remove the entry (choice) we just used, but faster to 
+			* just move the last entry in legal_pos to the spot we just used and decrement the 
+			* count of free_locations. */
+			legal_pos[itype][ipos] = legal_pos[itype][free_locations[itype] - 1]; /* overwrite used block position */
+			free_locations[itype]--;
+			
+		}
+	}
+}
+
+static void initial_placement_location(int * free_locations, ClusterBlockId blk_id,
+		int *pipos, int *px_to, int *py_to, int *pz_to) {
+
+    auto& cluster_ctx = g_vpr_ctx.clustering();
+
+	int itype = cluster_ctx.clb_nlist.block_type(blk_id)->index;
+
+	*pipos = vtr::irand(free_locations[itype] - 1);
+	*px_to = legal_pos[itype][*pipos].x;
+	*py_to = legal_pos[itype][*pipos].y;
+	*pz_to = legal_pos[itype][*pipos].z;
+}
+
+static void initial_placement(enum e_pad_loc_type pad_loc_type,
+		const char *pad_loc_file) {
+
+	/* Randomly places the blocks to create an initial placement. We rely on
+	 * the legal_pos array already being loaded.  That legal_pos[itype] is an 
+	 * array that gives every legal value of (x,y,z) that can accomodate a block.
+	 * The number of such locations is given by num_legal_pos[itype].
+	 */
+	int iblk, itype, x, y, z, ipos;
+	int *free_locations; /* [0..device_ctx.num_block_types-1]. 
+						  * Stores how many locations there are for this type that *might* still be free.
+						  * That is, this stores the number of entries in legal_pos[itype] that are worth considering
+						  * as you look for a free location.
+						  */
+    auto& device_ctx = g_vpr_ctx.device();
+    auto& cluster_ctx = g_vpr_ctx.clustering();
+    auto& place_ctx = g_vpr_ctx.mutable_placement();
+
+	free_locations = (int *) vtr::malloc(device_ctx.num_block_types * sizeof(int));
+	for (itype = 0; itype < device_ctx.num_block_types; itype++) {
+		free_locations[itype] = num_legal_pos[itype];
+	}
+	
+	/* We'll use the grid to record where everything goes. Initialize to the grid has no 
+	 * blocks placed anywhere.
+	 */
+	for (size_t i = 0; i < device_ctx.grid.width(); i++) {
+		for (size_t j = 0; j < device_ctx.grid.height(); j++) {
+			place_ctx.grid_blocks[i][j].usage = 0;
+			itype = device_ctx.grid[i][j].type->index;
+			for (int k = 0; k < device_ctx.block_types[itype].capacity; k++) {
+				if (place_ctx.grid_blocks[i][j].blocks[k] != INVALID_BLOCK) {
+					place_ctx.grid_blocks[i][j].blocks[k] = EMPTY_BLOCK;
+				}
+			}
+		}
+	}
+
+	/* Similarly, mark all blocks as not being placed yet. */
+	for (iblk = 0; iblk < (int) cluster_ctx.clb_nlist.blocks().size(); iblk++) {
+		place_ctx.block_locs[iblk].x = OPEN;
+		place_ctx.block_locs[iblk].y = OPEN;
+		place_ctx.block_locs[iblk].z = OPEN;
+	}
+
+	initial_placement_pl_macros(MAX_NUM_TRIES_TO_PLACE_MACROS_RANDOMLY, free_locations);
+
+	// All the macros are placed, update the legal_pos[][] array
+	for (itype = 0; itype < device_ctx.num_block_types; itype++) {
+		VTR_ASSERT(free_locations[itype] >= 0);
+		for (ipos = 0; ipos < free_locations[itype]; ipos++) {
+			x = legal_pos[itype][ipos].x;
+			y = legal_pos[itype][ipos].y;
+			z = legal_pos[itype][ipos].z;
+			
+			// Check if that location is occupied.  If it is, remove from legal_pos
+			if (place_ctx.grid_blocks[x][y].blocks[z] != EMPTY_BLOCK && place_ctx.grid_blocks[x][y].blocks[z] != INVALID_BLOCK) {
+				legal_pos[itype][ipos] = legal_pos[itype][free_locations[itype] - 1];
+				free_locations[itype]--;
+
+				// After the move, I need to check this particular entry again
+				ipos--;
+				continue;
+			}
+		}
+	} // Finish updating the legal_pos[][] and free_locations[] array
+
+	initial_placement_blocks(free_locations, pad_loc_type);
+
+	if (pad_loc_type == USER) {
+		read_user_pad_loc(pad_loc_file);
+	}
+
+	/* Restore legal_pos */
+	load_legal_placements();
+
+#ifdef VERBOSE
+	vtr::printf_info("At end of initial_placement.\n");
+	if (getEchoEnabled() && isEchoFileEnabled(E_ECHO_INITIAL_CLB_PLACEMENT)) {
+		print_clb_placement(getEchoFileName(E_ECHO_INITIAL_CLB_PLACEMENT));
+	}
+#endif
+	free(free_locations);
+}
+
+static void free_fast_cost_update(void) {
+	int i;
+    auto& device_ctx = g_vpr_ctx.device();
+
+	for (i = 0; i <= device_ctx.ny; i++)
+		free(chanx_place_cost_fac[i]);
+	free(chanx_place_cost_fac);
+	chanx_place_cost_fac = NULL;
+
+	for (i = 0; i <= device_ctx.nx; i++)
+		free(chany_place_cost_fac[i]);
+	free(chany_place_cost_fac);
+	chany_place_cost_fac = NULL;
+}
+
+static void alloc_and_load_for_fast_cost_update(float place_cost_exp) {
+
+	/* Allocates and loads the chanx_place_cost_fac and chany_place_cost_fac *
+	 * arrays with the inverse of the average number of tracks per channel   *
+	 * between [subhigh] and [sublow].  This is only useful for the cost     *
+	 * function that takes the length of the net bounding box in each        *
+	 * dimension divided by the average number of tracks in that direction.  *
+	 * For other cost functions, you don't have to bother calling this       *
+	 * routine; when using the cost function described above, however, you   *
+	 * must always call this routine after you call init_chan and before     *
+	 * you do any placement cost determination.  The place_cost_exp factor   *
+	 * specifies to what power the width of the channel should be taken --   *
+	 * larger numbers make narrower channels more expensive.                 */
+
+	int low, high, i;
+    auto& device_ctx = g_vpr_ctx.device();
+
+	/* Access arrays below as chan?_place_cost_fac[subhigh][sublow].  Since   *
+	 * subhigh must be greater than or equal to sublow, we only need to       *
+	 * allocate storage for the lower half of a matrix.                       */
+
+	chanx_place_cost_fac = (float **) vtr::malloc((device_ctx.ny + 1) * sizeof(float *));
+	for (i = 0; i <= device_ctx.ny; i++)
+		chanx_place_cost_fac[i] = (float *) vtr::malloc((i + 1) * sizeof(float));
+
+	chany_place_cost_fac = (float **) vtr::malloc((device_ctx.nx + 1) * sizeof(float *));
+	for (i = 0; i <= device_ctx.nx; i++)
+		chany_place_cost_fac[i] = (float *) vtr::malloc((i + 1) * sizeof(float));
+
+	/* First compute the number of tracks between channel high and channel *
+	 * low, inclusive, in an efficient manner.                             */
+
+	chanx_place_cost_fac[0][0] = device_ctx.chan_width.x_list[0];
+
+	for (high = 1; high <= device_ctx.ny; high++) {
+		chanx_place_cost_fac[high][high] = device_ctx.chan_width.x_list[high];
+		for (low = 0; low < high; low++) {
+			chanx_place_cost_fac[high][low] =
+					chanx_place_cost_fac[high - 1][low] + device_ctx.chan_width.x_list[high];
+		}
+	}
+
+	/* Now compute the inverse of the average number of tracks per channel *
+	 * between high and low.  The cost function divides by the average     *
+	 * number of tracks per channel, so by storing the inverse I convert   *
+	 * this to a faster multiplication.  Take this final number to the     *
+	 * place_cost_exp power -- numbers other than one mean this is no      *
+	 * longer a simple "average number of tracks"; it is some power of     *
+	 * that, allowing greater penalization of narrow channels.             */
+
+	for (high = 0; high <= device_ctx.ny; high++)
+		for (low = 0; low <= high; low++) {
+			chanx_place_cost_fac[high][low] = (high - low + 1.)
+					/ chanx_place_cost_fac[high][low];
+			chanx_place_cost_fac[high][low] = pow(
+					(double) chanx_place_cost_fac[high][low],
+					(double) place_cost_exp);
+		}
+
+	/* Now do the same thing for the y-directed channels.  First get the  *
+	 * number of tracks between channel high and channel low, inclusive.  */
+
+	chany_place_cost_fac[0][0] = device_ctx.chan_width.y_list[0];
+
+	for (high = 1; high <= device_ctx.nx; high++) {
+		chany_place_cost_fac[high][high] = device_ctx.chan_width.y_list[high];
+		for (low = 0; low < high; low++) {
+			chany_place_cost_fac[high][low] =
+					chany_place_cost_fac[high - 1][low] + device_ctx.chan_width.y_list[high];
+		}
+	}
+
+	/* Now compute the inverse of the average number of tracks per channel * 
+	 * between high and low.  Take to specified power.                     */
+
+	for (high = 0; high <= device_ctx.nx; high++)
+		for (low = 0; low <= high; low++) {
+			chany_place_cost_fac[high][low] = (high - low + 1.)
+					/ chany_place_cost_fac[high][low];
+			chany_place_cost_fac[high][low] = pow(
+					(double) chany_place_cost_fac[high][low],
+					(double) place_cost_exp);
+		}
+}
+
+static void check_place(float bb_cost, float timing_cost, 
+		enum e_place_algorithm place_algorithm,
+		float delay_cost) {
+
+	/* Checks that the placement has not confused our data structures. *
+	 * i.e. the clb and block structures agree about the locations of  *
+	 * every block, blocks are in legal spots, etc.  Also recomputes   *
+	 * the final placement cost from scratch and makes sure it is      *
+	 * within roundoff of what we think the cost is.                   */
+
+	static int *bdone;
+	int i, j, k, error = 0, bnum;
+	float bb_cost_check;
+	int usage_check;
+	float timing_cost_check, delay_cost_check;
+	int imacro, imember, head_iblk, member_iblk, member_x, member_y, member_z;
+
+	bb_cost_check = comp_bb_cost(CHECK);
+	//vtr::printf_info("bb_cost recomputed from scratch: %g\n", bb_cost_check);
+	if (fabs(bb_cost_check - bb_cost) > bb_cost * ERROR_TOL) {
+		vtr::printf_error(__FILE__, __LINE__,
+				"bb_cost_check: %g and bb_cost: %g differ in check_place.\n", 
+				bb_cost_check, bb_cost);
+		error++;
+	}
+
+	if (place_algorithm == PATH_TIMING_DRIVEN_PLACE) {
+		comp_td_costs(&timing_cost_check, &delay_cost_check);
+		//vtr::printf_info("timing_cost recomputed from scratch: %g\n", timing_cost_check);
+		if (fabs(timing_cost_check - timing_cost) > timing_cost * ERROR_TOL) {
+			vtr::printf_error(__FILE__, __LINE__,
+					"timing_cost_check: %g and timing_cost: %g differ in check_place.\n", 
+					timing_cost_check, timing_cost);
+			error++;
+		}
+		//vtr::printf_info("delay_cost recomputed from scratch: %g\n", delay_cost_check);
+		if (fabs(delay_cost_check - delay_cost) > delay_cost * ERROR_TOL) {
+			vtr::printf_error(__FILE__, __LINE__,
+					"delay_cost_check: %g and delay_cost: %g differ in check_place.\n", 
+					delay_cost_check, delay_cost);
+			error++;
+		}
+	}
+
+    auto& cluster_ctx = g_vpr_ctx.clustering();
+    auto& place_ctx = g_vpr_ctx.placement();
+    auto& device_ctx = g_vpr_ctx.device();
+
+	bdone = (int *) vtr::malloc((int) cluster_ctx.clb_nlist.blocks().size() * sizeof(int));
+	for (i = 0; i < (int) cluster_ctx.clb_nlist.blocks().size(); i++)
+		bdone[i] = 0;
+
+	/* Step through device grid and placement. Check it against blocks */
+	for (i = 0; i <= (device_ctx.nx + 1); i++)
+		for (j = 0; j <= (device_ctx.ny + 1); j++) {
+			if (place_ctx.grid_blocks[i][j].usage > device_ctx.grid[i][j].type->capacity) {
+				vtr::printf_error(__FILE__, __LINE__,
+						"Block at grid location (%d,%d) overused. Usage is %d.\n", 
+						i, j, place_ctx.grid_blocks[i][j].usage);
+				error++;
+			}
+			usage_check = 0;
+			for (k = 0; k < device_ctx.grid[i][j].type->capacity; k++) {
+				bnum = place_ctx.grid_blocks[i][j].blocks[k];
+				if (EMPTY_BLOCK == bnum || INVALID_BLOCK == bnum)
+					continue;
+
+				if (cluster_ctx.clb_nlist.block_type((ClusterBlockId) bnum) != device_ctx.grid[i][j].type) {
+					vtr::printf_error(__FILE__, __LINE__,
+							"Block %d type does not match grid location (%d,%d) type.\n",
+							bnum, i, j);
+					error++;
+				}
+				if ((place_ctx.block_locs[bnum].x != i) || (place_ctx.block_locs[bnum].y != j)) {
+					vtr::printf_error(__FILE__, __LINE__,
+							"Block %d location conflicts with grid(%d,%d) data.\n", 
+							bnum, i, j);
+					error++;
+				}
+				++usage_check;
+				bdone[bnum]++;
+			}
+			if (usage_check != place_ctx.grid_blocks[i][j].usage) {
+				vtr::printf_error(__FILE__, __LINE__,
+						"Location (%d,%d) usage is %d, but has actual usage %d.\n",
+						i, j, place_ctx.grid_blocks[i][j].usage, usage_check);
+				error++;
+			}
+		}
+
+	/* Check that every block exists in the device_ctx.grid and cluster_ctx.blocks arrays somewhere. */
+	for (i = 0; i < (int) cluster_ctx.clb_nlist.blocks().size(); i++)
+		if (bdone[i] != 1) {
+			vtr::printf_error(__FILE__, __LINE__,
+					"Block %d listed %d times in data structures.\n",
+					i, bdone[i]);
+			error++;
+		}
+	free(bdone);
+	
+	/* Check the pl_macro placement are legal - blocks are in the proper relative position. */
+	for (imacro = 0; imacro < num_pl_macros; imacro++) {
+		
+		head_iblk = pl_macros[imacro].members[0].blk_index;
+		
+		for (imember = 0; imember < pl_macros[imacro].num_blocks; imember++) {
+			
+			member_iblk = pl_macros[imacro].members[imember].blk_index;
+
+			// Compute the suppossed member's x,y,z location
+			member_x = place_ctx.block_locs[head_iblk].x + pl_macros[imacro].members[imember].x_offset;
+			member_y = place_ctx.block_locs[head_iblk].y + pl_macros[imacro].members[imember].y_offset;
+			member_z = place_ctx.block_locs[head_iblk].z + pl_macros[imacro].members[imember].z_offset;
+
+			// Check the place_ctx.block_locs data structure first
+			if (place_ctx.block_locs[member_iblk].x != member_x 
+					|| place_ctx.block_locs[member_iblk].y != member_y 
+					|| place_ctx.block_locs[member_iblk].z != member_z) {
+				vtr::printf_error(__FILE__, __LINE__,
+						"Block %d in pl_macro #%d is not placed in the proper orientation.\n", 
+						member_iblk, imacro);
+				error++;
+			}
+
+			// Then check the place_ctx.grid data structure
+			if (place_ctx.grid_blocks[member_x][member_y].blocks[member_z] != member_iblk) {
+				vtr::printf_error(__FILE__, __LINE__,
+						"Block %d in pl_macro #%d is not placed in the proper orientation.\n", 
+						member_iblk, imacro);
+				error++;
+			}
+		} // Finish going through all the members
+	} // Finish going through all the macros
+
+	if (error == 0) {
+		vtr::printf_info("\n");
+		vtr::printf_info("Completed placement consistency check successfully.\n");
+
+	} else {
+		vpr_throw(VPR_ERROR_PLACE, __FILE__, __LINE__,
+				"\nCompleted placement consistency check, %d errors found.\n"
+				"Aborting program.\n", error);
+	}
+
+}
+
+#ifdef VERBOSE
+static void print_clb_placement(const char *fname) {
+
+	/* Prints out the clb placements to a file.  */
+
+	FILE *fp;
+	int i;
+    auto& cluster_ctx = g_vpr_ctx.clustering();
+    auto& place_ctx = g_vpr_ctx.placement();
+	
+	fp = vtr::fopen(fname, "w");
+	fprintf(fp, "Complex block placements:\n\n");
+
+	fprintf(fp, "Block #\tName\t(X, Y, Z).\n");
+	for(i = 0; i < (int) cluster_ctx.clb_nlist.blocks().size(); i++) {
+		fprintf(fp, "#%d\t%s\t(%d, %d, %d).\n", i, cluster_ctx.clb_nlist.block_name((ClusterBlockId) i), place_ctx.block_locs[i].x, place_ctx.block_locs[i].y, place_ctx.block_locs[i].z);
+	}
+	
+	fclose(fp);	
+}
+#endif
+
+static void free_try_swap_arrays(void) {
+	if(ts_nets_to_update != NULL) {
+		free(ts_nets_to_update);
+		free(blocks_affected.moved_blocks);
+		
+		ts_nets_to_update = NULL;
+		blocks_affected.moved_blocks = NULL;
+		blocks_affected.num_moved_blocks = 0;
+	}
+}
+
+